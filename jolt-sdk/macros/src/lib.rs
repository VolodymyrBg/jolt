extern crate proc_macro;

use core::panic;

<<<<<<< HEAD
use common::{attributes::parse_attributes, jolt_device::MemoryLayout};
=======
use common::rv_trace::MemoryConfig;
use common::{attributes::parse_attributes, rv_trace::MemoryLayout};
>>>>>>> 1a6227a9
use proc_macro::TokenStream;
use proc_macro2::TokenStream as TokenStream2;
use quote::quote;
use std::sync::Once;
use syn::{parse_macro_input, AttributeArgs, Ident, ItemFn, PatType, ReturnType, Type};

static WASM_IMPORTS_INIT: Once = Once::new();

#[proc_macro_attribute]
pub fn provable(attr: TokenStream, item: TokenStream) -> TokenStream {
    let attr = parse_macro_input!(attr as AttributeArgs);
    let func = parse_macro_input!(item as ItemFn);
    let mut builder = MacroBuilder::new(attr, func);

    let mut token_stream = builder.build();

    // Add wasm utilities and functions if the function is marked as wasm
    if builder.has_wasm_attr() {
        // wasm utilities should only be added once
        WASM_IMPORTS_INIT.call_once(|| {
            let wasm_utilities: TokenStream = builder.make_wasm_utilities().into();
            token_stream.extend(wasm_utilities);
        });
        let wasm_token_stream: TokenStream = builder.make_wasm_function().into();
        token_stream.extend(wasm_token_stream);
    }

    token_stream
}

struct MacroBuilder {
    attr: AttributeArgs,
    func: ItemFn,
    std: bool,
    func_args: Vec<(Ident, Box<Type>)>,
}

impl MacroBuilder {
    fn new(attr: AttributeArgs, func: ItemFn) -> Self {
        let func_args = Self::get_func_args(&func);
        #[cfg(feature = "guest-std")]
        let std = true;
        #[cfg(not(feature = "guest-std"))]
        let std = false;

        Self {
            attr,
            func,
            std,
            func_args,
        }
    }

    fn build(&mut self) -> TokenStream {
        let build_prover_fn = self.make_build_prover_fn();
        let build_verifier_fn = self.make_build_verifier_fn();
        let execute_fn = self.make_execute_function();
        let analyze_fn = self.make_analyze_function();
        let compile_fn = self.make_compile_func();
        let preprocess_prover_fn = self.make_preprocess_prover_func();
        let preprocess_verifier_fn = self.make_preprocess_verifier_func();
        let prove_fn = self.make_prove_func();

        let main_fn = if let Some(func) = self.get_func_selector() {
            if *self.get_func_name() == func {
                self.make_main_func()
            } else {
                quote! {}
            }
        } else {
            self.make_main_func()
        };

        quote! {
            #build_prover_fn
            #build_verifier_fn
            #execute_fn
            #analyze_fn
            #compile_fn
            #preprocess_prover_fn
            #preprocess_verifier_fn
            #prove_fn
            #main_fn
        }
        .into()
    }

    fn make_build_prover_fn(&self) -> TokenStream2 {
        let fn_name = self.get_func_name();
        let build_prover_fn_name = Ident::new(&format!("build_prover_{fn_name}"), fn_name.span());
        let prove_output_ty = self.get_prove_output_type();

        let input_names = self.func_args.iter().map(|(name, _)| name);
        let input_types = self.func_args.iter().map(|(_, ty)| ty);
        let inputs = &self.func.sig.inputs;
        let prove_fn_name = Ident::new(&format!("prove_{fn_name}"), fn_name.span());
        let imports = self.make_imports();

        quote! {
            #[cfg(all(not(target_arch = "wasm32"), not(feature = "guest")))]
            pub fn #build_prover_fn_name(
                program: jolt::host::Program,
                preprocessing: jolt::JoltProverPreprocessing<jolt::F, jolt::PCS, jolt::ProofTranscript>,
            ) -> impl Fn(#(#input_types),*) -> #prove_output_ty + Sync + Send
            {
                #imports
                let program = std::sync::Arc::new(program);
                let preprocessing = std::sync::Arc::new(preprocessing);

                let prove_closure = move |#inputs| {
                    let program = (*program).clone();
                    let preprocessing = (*preprocessing).clone();
                    #prove_fn_name(program, preprocessing, #(#input_names),*)
                };

                prove_closure
            }
        }
    }

    fn make_build_verifier_fn(&self) -> TokenStream2 {
        let fn_name = self.get_func_name();
        let build_verifier_fn_name =
            Ident::new(&format!("build_verifier_{fn_name}"), fn_name.span());

        let input_types = self.func_args.iter().map(|(_, ty)| ty);
        let output_type: Type = match &self.func.sig.output {
            ReturnType::Default => syn::parse_quote!(()),
            ReturnType::Type(_, ty) => syn::parse_quote!((#ty)),
        };
        let inputs = self.func.sig.inputs.iter();
        let imports = self.make_imports();
        let set_program_args = self.func_args.iter().map(|(name, _)| {
            quote! {
                io_device.inputs.append(&mut jolt::postcard::to_stdvec(&#name).unwrap())
            }
        });

        quote! {
            #[cfg(all(not(target_arch = "wasm32"), not(feature = "guest")))]
            pub fn #build_verifier_fn_name(
                preprocessing: jolt::JoltVerifierPreprocessing<jolt::F, jolt::PCS, jolt::ProofTranscript>,
            ) -> impl Fn(#(#input_types ,)* #output_type, jolt::JoltHyperKZGProof) -> bool + Sync + Send
            {
                #imports
                let preprocessing = std::sync::Arc::new(preprocessing);

                let verify_closure = move |#(#inputs,)* output, proof: jolt::JoltHyperKZGProof| {
                    let preprocessing = (*preprocessing).clone();
                    let memory_config = MemoryConfig {
                        max_input_size: preprocessing.memory_layout.max_input_size,
                        max_output_size: preprocessing.memory_layout.max_output_size,
                        stack_size: preprocessing.memory_layout.stack_size,
                        memory_size: preprocessing.memory_layout.memory_size,
                    };
                    let mut io_device = tracer::JoltDevice::new(&memory_config);

                    #(#set_program_args;)*
                    io_device.outputs.append(&mut jolt::postcard::to_stdvec(&output).unwrap());

                    RV32IJoltVM::verify(preprocessing, proof.proof, /*proof.commitments,*/ io_device, None).is_ok()
                };

                verify_closure
            }
        }
    }

    fn make_execute_function(&self) -> TokenStream2 {
        let fn_name = self.get_func_name();
        let inputs = &self.func.sig.inputs;
        let output = &self.func.sig.output;
        let body = &self.func.block;

        quote! {
            #[cfg(not(target_arch = "wasm32"))]
             pub fn #fn_name(#inputs) #output {
                 #body
             }
        }
    }

    fn make_analyze_function(&self) -> TokenStream2 {
        let set_mem_size = self.make_set_linker_parameters();
        let guest_name = self.get_guest_name();
        let imports = self.make_imports();
        let set_std = self.make_set_std();

        let fn_name = self.get_func_name();
        let fn_name_str = fn_name.to_string();
        let analyze_fn_name = Ident::new(&format!("analyze_{fn_name}"), fn_name.span());
        let inputs = &self.func.sig.inputs;
        let set_program_args = self.func_args.iter().map(|(name, _)| {
            quote! {
                input_bytes.append(&mut jolt::postcard::to_stdvec(&#name).unwrap())
            }
        });

        quote! {
             #[cfg(not(target_arch = "wasm32"))]
             #[cfg(not(feature = "guest"))]
             pub fn #analyze_fn_name(#inputs) -> jolt::host::analyze::ProgramSummary {
                #imports

                let mut program = Program::new(#guest_name);
                program.set_func(#fn_name_str);
                #set_std
                #set_mem_size

                let mut input_bytes = vec![];
                #(#set_program_args;)*

                program.trace_analyze::<jolt::F>(&input_bytes)
             }
        }
    }

    fn make_compile_func(&self) -> TokenStream2 {
        let imports = self.make_imports();
        let guest_name = self.get_guest_name();
        let set_mem_size = self.make_set_linker_parameters();
        let set_std = self.make_set_std();

        let fn_name = self.get_func_name();
        let fn_name_str = fn_name.to_string();
        let compile_fn_name = Ident::new(&format!("compile_{fn_name}"), fn_name.span());
        quote! {
            #[cfg(all(not(target_arch = "wasm32"), not(feature = "guest")))]
            pub fn #compile_fn_name(target_dir: &str) -> jolt::host::Program {
                #imports

                let mut program = Program::new(#guest_name);
                program.set_func(#fn_name_str);
                #set_std
                #set_mem_size
                program.build(target_dir);

                program
            }
        }
    }

    fn make_preprocess_prover_func(&self) -> TokenStream2 {
        let attributes = parse_attributes(&self.attr);
        let max_input_size = proc_macro2::Literal::u64_unsuffixed(attributes.max_input_size);
        let max_output_size = proc_macro2::Literal::u64_unsuffixed(attributes.max_output_size);
        let stack_size = proc_macro2::Literal::u64_unsuffixed(attributes.stack_size);
        let memory_size = proc_macro2::Literal::u64_unsuffixed(attributes.memory_size);
        let imports = self.make_imports();

        let fn_name = self.get_func_name();
        let preprocess_prover_fn_name =
            Ident::new(&format!("preprocess_prover_{fn_name}"), fn_name.span());
        quote! {
            #[cfg(all(not(target_arch = "wasm32"), not(feature = "guest")))]
            pub fn #preprocess_prover_fn_name(program: &mut jolt::host::Program)
                -> jolt::JoltProverPreprocessing<jolt::F, jolt::PCS, jolt::ProofTranscript>
            {
                #imports

                let (bytecode, memory_init) = program.decode();
                let memory_config = MemoryConfig {
                    max_input_size: #max_input_size,
                    max_output_size: #max_output_size,
                    stack_size: #stack_size,
                    memory_size: #memory_size,
                };
                let memory_layout = MemoryLayout::new(&memory_config);

                // TODO(moodlezoup): Feed in size parameters via macro
                let preprocessing: JoltProverPreprocessing<jolt::F, jolt::PCS, jolt::ProofTranscript> =
                    RV32IJoltVM::prover_preprocess(
                        bytecode,
                        memory_layout,
                        memory_init,
                        1 << 20,
                        1 << 20,
                        1 << 24
                    );

                preprocessing
            }
        }
    }

    fn make_preprocess_verifier_func(&self) -> TokenStream2 {
        let attributes = parse_attributes(&self.attr);
        let max_input_size = proc_macro2::Literal::u64_unsuffixed(attributes.max_input_size);
        let max_output_size = proc_macro2::Literal::u64_unsuffixed(attributes.max_output_size);
        let stack_size = proc_macro2::Literal::u64_unsuffixed(attributes.stack_size);
        let memory_size = proc_macro2::Literal::u64_unsuffixed(attributes.memory_size);
        let imports = self.make_imports();

        let fn_name = self.get_func_name();
        let preprocess_verifier_fn_name =
            Ident::new(&format!("preprocess_verifier_{fn_name}"), fn_name.span());
        quote! {
            #[cfg(all(not(target_arch = "wasm32"), not(feature = "guest")))]
            pub fn #preprocess_verifier_fn_name(program: &mut jolt::host::Program)
                -> jolt::JoltVerifierPreprocessing<jolt::F, jolt::PCS, jolt::ProofTranscript>
            {
                #imports

                let (bytecode, memory_init) = program.decode();
                let memory_config = MemoryConfig {
                    max_input_size: #max_input_size,
                    max_output_size: #max_output_size,
                    stack_size: #stack_size,
                    memory_size: #memory_size,
                };
                let memory_layout = MemoryLayout::new(&memory_config);

                // TODO(moodlezoup): Feed in size parameters via macro
                let preprocessing: JoltVerifierPreprocessing<jolt::F, jolt::PCS, jolt::ProofTranscript> =
                    RV32IJoltVM::verifier_preprocess(
                        bytecode,
                        memory_layout,
                        memory_init,
                        1 << 20,
                        1 << 20,
                        1 << 24
                    );

                preprocessing
            }
        }
    }

    fn make_prove_func(&self) -> TokenStream2 {
        let prove_output_ty = self.get_prove_output_type();

        let handle_return = match &self.func.sig.output {
            ReturnType::Default => quote! {
                let ret_val = ();
            },
            ReturnType::Type(_, ty) => quote! {
                let ret_val = jolt::postcard::from_bytes::<#ty>(&output_io_device.outputs).unwrap();
            },
        };

        let set_program_args = self.func_args.iter().map(|(name, _)| {
            quote! {
                input_bytes.append(&mut jolt::postcard::to_stdvec(&#name).unwrap())
            }
        });

        let fn_name = self.get_func_name();
        let inputs = &self.func.sig.inputs;
        let imports = self.make_imports();

        let prove_fn_name = syn::Ident::new(&format!("prove_{fn_name}"), fn_name.span());
        quote! {
            #[cfg(all(not(target_arch = "wasm32"), not(feature = "guest")))]
            pub fn #prove_fn_name(
                mut program: jolt::host::Program,
                preprocessing: jolt::JoltProverPreprocessing<jolt::F, jolt::PCS, jolt::ProofTranscript>,
                #inputs
            ) -> #prove_output_ty {
                #imports

                let mut input_bytes = vec![];
                #(#set_program_args;)*

                let (io_device, trace) = program.trace(&input_bytes);

                let (jolt_proof, /*jolt_commitments,*/ output_io_device, _) = RV32IJoltVM::prove(
                    io_device,
                    trace,
                    preprocessing,
                );

                #handle_return

                let proof = jolt::JoltHyperKZGProof {
                    proof: jolt_proof,
                    // commitments: jolt_commitments,
                };

                (ret_val, proof)
            }
        }
    }

    fn make_main_func(&self) -> TokenStream2 {
        let attributes = parse_attributes(&self.attr);
        let memory_layout = MemoryLayout::new(&MemoryConfig {
            max_input_size: attributes.max_input_size,
            max_output_size: attributes.max_output_size,
            stack_size: attributes.stack_size,
            memory_size: attributes.memory_size,
        });
        let input_start = memory_layout.input_start;
        let output_start = memory_layout.output_start;
        let max_input_len = attributes.max_input_size as usize;
        let max_output_len = attributes.max_output_size as usize;
        let termination_bit = memory_layout.termination as usize;

        let get_input_slice = quote! {
            let input_ptr = #input_start as *const u8;
            let input_slice = unsafe {
                core::slice::from_raw_parts(input_ptr, #max_input_len)
            };
        };

        let args = &self.func_args;
        let args_fetch = args.iter().map(|(name, ty)| {
            quote! {
                let (#name, input_slice) =
                    jolt::postcard::take_from_bytes::<#ty>(input_slice).unwrap();
            }
        });

        // TODO: ensure that input slice hasn't overflown
        let check_input_len = quote! {};

        let block = &self.func.block;
        let block = quote! {let to_return = (|| -> _ { #block })();};

        let handle_return = match &self.func.sig.output {
            ReturnType::Default => quote! {},
            ReturnType::Type(_, ty) => quote! {
                let output_ptr = #output_start as *mut u8;
                let output_slice = unsafe {
                    core::slice::from_raw_parts_mut(output_ptr, #max_output_len)
                };

                jolt::postcard::to_slice::<#ty>(&to_return, output_slice).unwrap();
            },
        };

        let panic_fn = self.make_panic(memory_layout.panic);
        let declare_alloc = self.make_allocator();

        quote! {
            #[cfg(feature = "guest")]
            use core::arch::global_asm;

            #[cfg(feature = "guest")]
            global_asm!("\
                .global _start\n\
                .extern _STACK_PTR\n\
                .section .text.boot\n\
                _start:	la sp, _STACK_PTR\n\
                    jal main\n\
                    j .\n\
            ");

            #declare_alloc

            #[cfg(feature = "guest")]
            #[no_mangle]
            pub extern "C" fn main() {
                let mut offset = 0;
                #get_input_slice
                #(#args_fetch;)*
                #check_input_len
                #block
                #handle_return
                unsafe {
                    core::ptr::write_volatile(#termination_bit as *mut u8, 1);
                }
            }

            #panic_fn
        }
    }

    fn make_panic(&self, panic_address: u64) -> TokenStream2 {
        if self.std {
            quote! {
                #[cfg(feature = "guest")]
                #[no_mangle]
                pub extern "C" fn jolt_panic() {
                    unsafe {
                        core::ptr::write_volatile(#panic_address as *mut u8, 1);
                    }

                    loop {}
                }
            }
        } else {
            quote! {
                #[cfg(feature = "guest")]
                use core::panic::PanicInfo;

                #[cfg(feature = "guest")]
                #[panic_handler]
                fn panic(_info: &PanicInfo) -> ! {
                    unsafe {
                        core::ptr::write_volatile(#panic_address as *mut u8, 1);
                    }

                    loop {}
                }
            }
        }
    }

    fn make_allocator(&self) -> TokenStream2 {
        if self.std {
            quote! {}
        } else {
            quote! {
                #[cfg(feature = "guest")]
                #[global_allocator]
                static ALLOCATOR: jolt::BumpAllocator = jolt::BumpAllocator;
            }
        }
    }

    fn make_imports(&self) -> TokenStream2 {
        quote! {
            #[cfg(not(feature = "guest"))]
            use jolt::{
                JoltField,
                host::Program,
                JoltProverPreprocessing,
                JoltVerifierPreprocessing,
                Jolt,
                ProofTranscript,
                RV32IJoltVM,
                RV32IJoltProof,
<<<<<<< HEAD
=======
                BytecodeRow,
                MemoryConfig,
                MemoryOp,
>>>>>>> 1a6227a9
                MemoryLayout,
                tracer,
            };
        }
    }

    fn make_wasm_utilities(&self) -> TokenStream2 {
        quote! {
            #[cfg(target_arch = "wasm32")]
            use wasm_bindgen::prelude::*;
            #[cfg(target_arch = "wasm32")]
            use std::vec::Vec;
            #[cfg(target_arch = "wasm32")]
            use rmp_serde::Deserializer;
            #[cfg(target_arch = "wasm32")]
            use serde::{Deserialize, Serialize};

            #[cfg(all(target_arch = "wasm32", not(feature = "guest")))]
            use jolt::host::ELFInstruction;

            #[cfg(all(target_arch = "wasm32", not(feature = "guest")))]
            #[derive(Serialize, Deserialize)]
            struct DecodedData {
                bytecode: Vec<ELFInstruction>,
                memory_init: Vec<(u64, u8)>,
            }

            #[cfg(target_arch = "wasm32")]
            fn deserialize_from_bin<'a, T: Deserialize<'a>>(
                data: &'a [u8],
            ) -> Result<T, rmp_serde::decode::Error> {
                let mut de = Deserializer::new(data);
                Deserialize::deserialize(&mut de)
            }
        }
    }

    fn make_set_linker_parameters(&self) -> TokenStream2 {
        let attributes = parse_attributes(&self.attr);
        let mut code: Vec<TokenStream2> = Vec::new();

        let value = attributes.memory_size;
        code.push(quote! {
            program.set_memory_size(#value);
        });

        let value = attributes.stack_size;
        code.push(quote! {
            program.set_stack_size(#value);
        });

        let value = attributes.max_input_size;
        code.push(quote! {
            program.set_max_input_size(#value);
        });

        let value = attributes.max_output_size;
        code.push(quote! {
            program.set_max_output_size(#value);
        });

        quote! {
            #(#code;)*
        }
    }

    fn make_set_std(&self) -> TokenStream2 {
        if self.std {
            quote! {
                program.set_std(true);
            }
        } else {
            quote! {
                program.set_std(false);
            }
        }
    }

    fn get_prove_output_type(&self) -> TokenStream2 {
        match &self.func.sig.output {
            ReturnType::Default => quote! {
                ((), jolt::JoltHyperKZGProof)
            },
            ReturnType::Type(_, ty) => quote! {
                (#ty, jolt::JoltHyperKZGProof)
            },
        }
    }

    fn get_func_args(func: &ItemFn) -> Vec<(Ident, Box<Type>)> {
        let mut args = Vec::new();
        for arg in &func.sig.inputs {
            if let syn::FnArg::Typed(PatType { pat, ty, .. }) = arg {
                if let syn::Pat::Ident(pat_ident) = pat.as_ref() {
                    args.push((pat_ident.ident.clone(), ty.clone()));
                } else {
                    panic!("cannot parse arg");
                }
            } else {
                panic!("cannot parse arg");
            }
        }

        args
    }

    fn get_func_name(&self) -> &Ident {
        &self.func.sig.ident
    }

    fn get_guest_name(&self) -> String {
        std::env::var("CARGO_PKG_NAME").unwrap()
    }

    fn get_func_selector(&self) -> Option<String> {
        std::env::var("JOLT_FUNC_NAME").ok()
    }

    fn has_wasm_attr(&self) -> bool {
        parse_attributes(&self.attr).wasm
    }

    fn make_wasm_function(&self) -> TokenStream2 {
        let fn_name = self.get_func_name();
        let verify_wasm_fn_name = Ident::new(&format!("verify_{fn_name}"), fn_name.span());

        quote! {
            #[wasm_bindgen]
            #[cfg(all(target_arch = "wasm32", not(feature = "guest")))]
            pub fn #verify_wasm_fn_name(preprocessing_data: &[u8], proof_bytes: &[u8]) -> bool {
                use jolt::{Jolt, JoltHyperKZGProof, RV32IJoltVM, ProofTranscript, Serializable};

                let decoded_preprocessing_data: DecodedData = deserialize_from_bin(preprocessing_data).unwrap();
                let proof = JoltHyperKZGProof::deserialize_from_bytes(proof_bytes).unwrap();

                let preprocessing = RV32IJoltVM::preprocess(
                    decoded_preprocessing_data.bytecode,
                    decoded_preprocessing_data.memory_init,
                    1 << 20,
                    1 << 20,
                    1 << 24,
                );

                let result = RV32IJoltVM::verify(preprocessing, proof.proof /*, proof.commitments */);
                result.is_ok()
            }
        }
    }
}<|MERGE_RESOLUTION|>--- conflicted
+++ resolved
@@ -2,12 +2,10 @@
 
 use core::panic;
 
-<<<<<<< HEAD
-use common::{attributes::parse_attributes, jolt_device::MemoryLayout};
-=======
-use common::rv_trace::MemoryConfig;
-use common::{attributes::parse_attributes, rv_trace::MemoryLayout};
->>>>>>> 1a6227a9
+use common::{
+    attributes::parse_attributes,
+    jolt_device::{MemoryConfig, MemoryLayout},
+};
 use proc_macro::TokenStream;
 use proc_macro2::TokenStream as TokenStream2;
 use quote::quote;
@@ -530,12 +528,8 @@
                 ProofTranscript,
                 RV32IJoltVM,
                 RV32IJoltProof,
-<<<<<<< HEAD
-=======
                 BytecodeRow,
                 MemoryConfig,
-                MemoryOp,
->>>>>>> 1a6227a9
                 MemoryLayout,
                 tracer,
             };
