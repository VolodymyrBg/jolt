extern crate proc_macro;

use core::panic;

use common::{
    attributes::parse_attributes,
    jolt_device::{MemoryConfig, MemoryLayout},
};
use proc_macro::TokenStream;
use proc_macro2::TokenStream as TokenStream2;
use quote::quote;
use std::sync::Once;
use syn::{parse_macro_input, AttributeArgs, Ident, ItemFn, PatType, ReturnType, Type};

static WASM_IMPORTS_INIT: Once = Once::new();

#[proc_macro_attribute]
pub fn provable(attr: TokenStream, item: TokenStream) -> TokenStream {
    let attr = parse_macro_input!(attr as AttributeArgs);
    let func = parse_macro_input!(item as ItemFn);
    let mut builder = MacroBuilder::new(attr, func);

    let mut token_stream = builder.build();

    // Add wasm utilities and functions if the function is marked as wasm
    if builder.has_wasm_attr() {
        // wasm utilities should only be added once
        WASM_IMPORTS_INIT.call_once(|| {
            let wasm_utilities: TokenStream = builder.make_wasm_utilities().into();
            token_stream.extend(wasm_utilities);
        });
        let wasm_token_stream: TokenStream = builder.make_wasm_function().into();
        token_stream.extend(wasm_token_stream);
    }

    token_stream
}

struct MacroBuilder {
    attr: AttributeArgs,
    func: ItemFn,
    std: bool,
    func_args: Vec<(Ident, Box<Type>)>,
}

impl MacroBuilder {
    fn new(attr: AttributeArgs, func: ItemFn) -> Self {
        let func_args = Self::get_func_args(&func);
        #[cfg(feature = "guest-std")]
        let std = true;
        #[cfg(not(feature = "guest-std"))]
        let std = false;

        Self {
            attr,
            func,
            std,
            func_args,
        }
    }

    fn build(&mut self) -> TokenStream {
        let build_prover_fn = self.make_build_prover_fn();
        let build_verifier_fn = self.make_build_verifier_fn();
        let execute_fn = self.make_execute_function();
        let analyze_fn = self.make_analyze_function();
        let compile_fn = self.make_compile_func();
        let preprocess_prover_fn = self.make_preprocess_prover_func();
        let preprocess_verifier_fn = self.make_preprocess_verifier_func();
        let verifier_preprocess_from_prover_fn = self.make_preprocess_from_prover_func();
        let prove_fn = self.make_prove_func();

        let main_fn = if let Some(func) = self.get_func_selector() {
            if *self.get_func_name() == func {
                self.make_main_func()
            } else {
                quote! {}
            }
        } else {
            self.make_main_func()
        };

        quote! {
            #build_prover_fn
            #build_verifier_fn
            #execute_fn
            #analyze_fn
            #compile_fn
            #preprocess_prover_fn
            #preprocess_verifier_fn
            #verifier_preprocess_from_prover_fn
            #prove_fn
            #main_fn
        }
        .into()
    }

    fn make_build_prover_fn(&self) -> TokenStream2 {
        let fn_name = self.get_func_name();
        let build_prover_fn_name = Ident::new(&format!("build_prover_{fn_name}"), fn_name.span());
        let prove_output_ty = self.get_prove_output_type();

        let input_names = self.func_args.iter().map(|(name, _)| name);
        let input_types = self.func_args.iter().map(|(_, ty)| ty);
        let inputs = &self.func.sig.inputs;
        let prove_fn_name = Ident::new(&format!("prove_{fn_name}"), fn_name.span());
        let imports = self.make_imports();

        quote! {
            #[cfg(all(not(target_arch = "wasm32"), not(feature = "guest")))]
            pub fn #build_prover_fn_name(
                program: jolt::host::Program,
                preprocessing: jolt::JoltProverPreprocessing<jolt::F, jolt::PCS>,
            ) -> impl Fn(#(#input_types),*) -> #prove_output_ty + Sync + Send
            {
                #imports
                let program = std::sync::Arc::new(program);
                let preprocessing = std::sync::Arc::new(preprocessing);

                let prove_closure = move |#inputs| {
                    let program = (*program).clone();
                    let preprocessing = (*preprocessing).clone();
                    #prove_fn_name(program, preprocessing, #(#input_names),*)
                };

                prove_closure
            }
        }
    }

    fn make_build_verifier_fn(&self) -> TokenStream2 {
        let fn_name = self.get_func_name();
        let build_verifier_fn_name =
            Ident::new(&format!("build_verifier_{fn_name}"), fn_name.span());

        let input_types = self.func_args.iter().map(|(_, ty)| ty);
        let output_type: Type = match &self.func.sig.output {
            ReturnType::Default => syn::parse_quote!(()),
            ReturnType::Type(_, ty) => syn::parse_quote!((#ty)),
        };
        let inputs = self.func.sig.inputs.iter();
        let imports = self.make_imports();
        let set_program_args = self.func_args.iter().map(|(name, _)| {
            quote! {
                io_device.inputs.append(&mut jolt::postcard::to_stdvec(&#name).unwrap())
            }
        });

        quote! {
            #[cfg(all(not(target_arch = "wasm32"), not(feature = "guest")))]
            pub fn #build_verifier_fn_name(
<<<<<<< HEAD
                preprocessing: jolt::JoltVerifierPreprocessing<jolt::F, jolt::PCS>,
            ) -> impl Fn(#(#input_types ,)* #output_type, jolt::JoltHyperKZGProof) -> bool + Sync + Send
=======
                preprocessing: jolt::JoltVerifierPreprocessing<jolt::F, jolt::PCS, jolt::ProofTranscript>,
            ) -> impl Fn(#(#input_types ,)* #output_type, jolt::JoltProofBundle) -> bool + Sync + Send
>>>>>>> 16763aac
            {
                #imports
                let preprocessing = std::sync::Arc::new(preprocessing);

                let verify_closure = move |#(#inputs,)* output, proof: jolt::JoltProofBundle| {
                    let preprocessing = (*preprocessing).clone();
                    let memory_config = MemoryConfig {
                        max_input_size: preprocessing.shared.memory_layout.max_input_size,
                        max_output_size: preprocessing.shared.memory_layout.max_output_size,
                        stack_size: preprocessing.shared.memory_layout.stack_size,
                        memory_size: preprocessing.shared.memory_layout.memory_size,
                    };
                    let mut io_device = tracer::JoltDevice::new(&memory_config);

                    #(#set_program_args;)*
                    io_device.outputs.append(&mut jolt::postcard::to_stdvec(&output).unwrap());

                    RV32IJoltVM::verify(preprocessing, proof.proof, /*proof.commitments,*/ io_device, None).is_ok()
                };

                verify_closure
            }
        }
    }

    fn make_execute_function(&self) -> TokenStream2 {
        let fn_name = self.get_func_name();
        let inputs = &self.func.sig.inputs;
        let output = &self.func.sig.output;
        let body = &self.func.block;

        quote! {
            #[cfg(not(target_arch = "wasm32"))]
             pub fn #fn_name(#inputs) #output {
                 #body
             }
        }
    }

    fn make_analyze_function(&self) -> TokenStream2 {
        let set_mem_size = self.make_set_linker_parameters();
        let guest_name = self.get_guest_name();
        let imports = self.make_imports();
        let set_std = self.make_set_std();

        let fn_name = self.get_func_name();
        let fn_name_str = fn_name.to_string();
        let analyze_fn_name = Ident::new(&format!("analyze_{fn_name}"), fn_name.span());
        let inputs = &self.func.sig.inputs;
        let set_program_args = self.func_args.iter().map(|(name, _)| {
            quote! {
                input_bytes.append(&mut jolt::postcard::to_stdvec(&#name).unwrap())
            }
        });

        quote! {
             #[cfg(not(target_arch = "wasm32"))]
             #[cfg(not(feature = "guest"))]
             pub fn #analyze_fn_name(#inputs) -> jolt::host::analyze::ProgramSummary {
                #imports

                let mut program = Program::new(#guest_name);
                program.set_func(#fn_name_str);
                #set_std
                #set_mem_size

                let mut input_bytes = vec![];
                #(#set_program_args;)*

                program.trace_analyze::<jolt::F>(&input_bytes)
             }
        }
    }

    fn make_compile_func(&self) -> TokenStream2 {
        let imports = self.make_imports();
        let guest_name = self.get_guest_name();
        let set_mem_size = self.make_set_linker_parameters();
        let set_std = self.make_set_std();

        let fn_name = self.get_func_name();
        let fn_name_str = fn_name.to_string();
        let compile_fn_name = Ident::new(&format!("compile_{fn_name}"), fn_name.span());
        quote! {
            #[cfg(all(not(target_arch = "wasm32"), not(feature = "guest")))]
            pub fn #compile_fn_name(target_dir: &str) -> jolt::host::Program {
                #imports

                let mut program = Program::new(#guest_name);
                program.set_func(#fn_name_str);
                #set_std
                #set_mem_size
                program.build(target_dir);

                program
            }
        }
    }

    fn make_preprocess_prover_func(&self) -> TokenStream2 {
        let attributes = parse_attributes(&self.attr);
        let max_input_size = proc_macro2::Literal::u64_unsuffixed(attributes.max_input_size);
        let max_output_size = proc_macro2::Literal::u64_unsuffixed(attributes.max_output_size);
        let stack_size = proc_macro2::Literal::u64_unsuffixed(attributes.stack_size);
        let memory_size = proc_macro2::Literal::u64_unsuffixed(attributes.memory_size);

        let max_memory_size = proc_macro2::Literal::u64_unsuffixed(
            (attributes.memory_size + attributes.stack_size).next_power_of_two(),
        );
        let max_trace_length = proc_macro2::Literal::u64_unsuffixed(attributes.max_trace_length);
        let imports = self.make_imports();

        let fn_name = self.get_func_name();
        let preprocess_prover_fn_name =
            Ident::new(&format!("preprocess_prover_{fn_name}"), fn_name.span());
        quote! {
            #[cfg(all(not(target_arch = "wasm32"), not(feature = "guest")))]
            pub fn #preprocess_prover_fn_name(program: &mut jolt::host::Program)
                -> jolt::JoltProverPreprocessing<jolt::F, jolt::PCS>
            {
                #imports

                let (bytecode, memory_init) = program.decode();
                let memory_config = MemoryConfig {
                    max_input_size: #max_input_size,
                    max_output_size: #max_output_size,
                    stack_size: #stack_size,
                    memory_size: #memory_size,
                };
                let memory_layout = MemoryLayout::new(&memory_config);

                // TODO(moodlezoup): Feed in size parameters via macro
                let preprocessing: JoltProverPreprocessing<jolt::F, jolt::PCS> =
                    RV32IJoltVM::prover_preprocess(
                        bytecode,
                        memory_layout,
                        memory_init,
                        1 << 20,
                        #max_memory_size,
                        #max_trace_length,
                    );

                preprocessing
            }
        }
    }

    fn make_preprocess_verifier_func(&self) -> TokenStream2 {
        let attributes = parse_attributes(&self.attr);
        let max_input_size = proc_macro2::Literal::u64_unsuffixed(attributes.max_input_size);
        let max_output_size = proc_macro2::Literal::u64_unsuffixed(attributes.max_output_size);
        let stack_size = proc_macro2::Literal::u64_unsuffixed(attributes.stack_size);
        let memory_size = proc_macro2::Literal::u64_unsuffixed(attributes.memory_size);

        let max_memory_size = proc_macro2::Literal::u64_unsuffixed(
            (attributes.memory_size + attributes.stack_size).next_power_of_two(),
        );
        let max_trace_length = proc_macro2::Literal::u64_unsuffixed(attributes.max_trace_length);
        let imports = self.make_imports();

        let fn_name = self.get_func_name();
        let preprocess_verifier_fn_name =
            Ident::new(&format!("preprocess_verifier_{fn_name}"), fn_name.span());
        quote! {
            #[cfg(all(not(target_arch = "wasm32"), not(feature = "guest")))]
            pub fn #preprocess_verifier_fn_name(program: &mut jolt::host::Program)
                -> jolt::JoltVerifierPreprocessing<jolt::F, jolt::PCS>
            {
                #imports

                let (bytecode, memory_init) = program.decode();
                let memory_config = MemoryConfig {
                    max_input_size: #max_input_size,
                    max_output_size: #max_output_size,
                    stack_size: #stack_size,
                    memory_size: #memory_size,
                };
                let memory_layout = MemoryLayout::new(&memory_config);

                // TODO(moodlezoup): Feed in size parameters via macro
                let prover_preprocessing: JoltProverPreprocessing<jolt::F, jolt::PCS> =
                    RV32IJoltVM::prover_preprocess(
                        bytecode,
                        memory_layout,
                        memory_init,
                        1 << 20,
                        #max_memory_size,
                        #max_trace_length,
                    );
                let preprocessing = JoltVerifierPreprocessing::from(&prover_preprocessing);
                preprocessing
            }
        }
    }

    fn make_preprocess_from_prover_func(&self) -> TokenStream2 {
        let imports = self.make_imports();

        let fn_name = self.get_func_name();
        let preprocess_verifier_fn_name = Ident::new(
            &format!("verifier_preprocessing_from_prover_{fn_name}"),
            fn_name.span(),
        );
        quote! {
            #[cfg(all(not(target_arch = "wasm32"), not(feature = "guest")))]
            pub fn #preprocess_verifier_fn_name(prover_preprocessing: &jolt::JoltProverPreprocessing<jolt::F, jolt::PCS>)
                -> jolt::JoltVerifierPreprocessing<jolt::F, jolt::PCS>
            {
                #imports
                let preprocessing = JoltVerifierPreprocessing::from(prover_preprocessing);
                preprocessing
            }
        }
    }

    fn make_prove_func(&self) -> TokenStream2 {
        let prove_output_ty = self.get_prove_output_type();

        let handle_return = match &self.func.sig.output {
            ReturnType::Default => quote! {
                let ret_val = ();
            },
            ReturnType::Type(_, ty) => quote! {
                let ret_val = jolt::postcard::from_bytes::<#ty>(&io_device.outputs).unwrap();
            },
        };

        let set_program_args = self.func_args.iter().map(|(name, _)| {
            quote! {
                input_bytes.append(&mut jolt::postcard::to_stdvec(&#name).unwrap())
            }
        });

        let fn_name = self.get_func_name();
        let inputs = &self.func.sig.inputs;
        let imports = self.make_imports();

        let prove_fn_name = syn::Ident::new(&format!("prove_{fn_name}"), fn_name.span());
        quote! {
            #[cfg(all(not(target_arch = "wasm32"), not(feature = "guest")))]
            pub fn #prove_fn_name(
                mut program: jolt::host::Program,
                preprocessing: jolt::JoltProverPreprocessing<jolt::F, jolt::PCS>,
                #inputs
            ) -> #prove_output_ty {
                #imports

                let mut input_bytes = vec![];
                #(#set_program_args;)*

                let (trace, final_memory_state, io_device) = program.trace(&input_bytes);
                #handle_return

                let (jolt_proof, output_io_device, _) = RV32IJoltVM::prove(
                    io_device,
                    trace,
                    final_memory_state,
                    preprocessing,
                );


                let proof = jolt::JoltProofBundle {
                    proof: jolt_proof,
                };

                (ret_val, proof)
            }
        }
    }

    fn make_main_func(&self) -> TokenStream2 {
        let attributes = parse_attributes(&self.attr);
        let memory_layout = MemoryLayout::new(&MemoryConfig {
            max_input_size: attributes.max_input_size,
            max_output_size: attributes.max_output_size,
            stack_size: attributes.stack_size,
            memory_size: attributes.memory_size,
        });
        let input_start = memory_layout.input_start;
        let output_start = memory_layout.output_start;
        let max_input_len = attributes.max_input_size as usize;
        let max_output_len = attributes.max_output_size as usize;
        let termination_bit = memory_layout.termination as usize;

        let get_input_slice = quote! {
            let input_ptr = #input_start as *const u8;
            let input_slice = unsafe {
                core::slice::from_raw_parts(input_ptr, #max_input_len)
            };
        };

        let args = &self.func_args;
        let args_fetch = args.iter().map(|(name, ty)| {
            quote! {
                let (#name, input_slice) =
                    jolt::postcard::take_from_bytes::<#ty>(input_slice).unwrap();
            }
        });

        // TODO: ensure that input slice hasn't overflown
        let check_input_len = quote! {};

        let block = &self.func.block;
        let block = quote! {let to_return = (|| -> _ { #block })();};

        let handle_return = match &self.func.sig.output {
            ReturnType::Default => quote! {},
            ReturnType::Type(_, ty) => quote! {
                let output_ptr = #output_start as *mut u8;
                let output_slice = unsafe {
                    core::slice::from_raw_parts_mut(output_ptr, #max_output_len)
                };

                jolt::postcard::to_slice::<#ty>(&to_return, output_slice).unwrap();
            },
        };

        let panic_fn = self.make_panic(memory_layout.panic);
        let declare_alloc = self.make_allocator();

        quote! {
            #[cfg(feature = "guest")]
            use core::arch::global_asm;

            #[cfg(feature = "guest")]
            global_asm!("\
                .global _start\n\
                .extern _STACK_PTR\n\
                .section .text.boot\n\
                _start:	la sp, _STACK_PTR\n\
                    jal main\n\
                    j .\n\
            ");

            #declare_alloc

            #[cfg(feature = "guest")]
            #[no_mangle]
            pub extern "C" fn main() {
                let mut offset = 0;
                #get_input_slice
                #(#args_fetch;)*
                #check_input_len
                #block
                #handle_return
                unsafe {
                    core::ptr::write_volatile(#termination_bit as *mut u8, 1);
                }
            }

            #panic_fn
        }
    }

    fn make_panic(&self, panic_address: u64) -> TokenStream2 {
        if self.std {
            quote! {
                #[cfg(feature = "guest")]
                #[no_mangle]
                pub extern "C" fn jolt_panic() {
                    unsafe {
                        core::ptr::write_volatile(#panic_address as *mut u8, 1);
                    }

                    loop {}
                }
            }
        } else {
            quote! {
                #[cfg(feature = "guest")]
                use core::panic::PanicInfo;

                #[cfg(feature = "guest")]
                #[panic_handler]
                fn panic(_info: &PanicInfo) -> ! {
                    unsafe {
                        core::ptr::write_volatile(#panic_address as *mut u8, 1);
                    }

                    loop {}
                }
            }
        }
    }

    fn make_allocator(&self) -> TokenStream2 {
        if self.std {
            quote! {}
        } else {
            quote! {
                #[cfg(feature = "guest")]
                #[global_allocator]
                static ALLOCATOR: jolt::BumpAllocator = jolt::BumpAllocator;
            }
        }
    }

    fn make_imports(&self) -> TokenStream2 {
        quote! {
            #[cfg(not(feature = "guest"))]
            use jolt::{
                JoltField,
                host::Program,
                JoltProverPreprocessing,
                JoltVerifierPreprocessing,
                Jolt,
                ProofTranscript,
                RV32IJoltVM,
                RV32IJoltProof,
                MemoryConfig,
                MemoryLayout,
                tracer,
            };
        }
    }

    fn make_wasm_utilities(&self) -> TokenStream2 {
        quote! {
            #[cfg(target_arch = "wasm32")]
            use wasm_bindgen::prelude::*;
            #[cfg(target_arch = "wasm32")]
            use std::vec::Vec;
            #[cfg(target_arch = "wasm32")]
            use rmp_serde::Deserializer;
            #[cfg(target_arch = "wasm32")]
            use serde::{Deserialize, Serialize};

            #[cfg(all(target_arch = "wasm32", not(feature = "guest")))]
            use jolt::host::ELFInstruction;

            #[cfg(all(target_arch = "wasm32", not(feature = "guest")))]
            #[derive(Serialize, Deserialize)]
            struct DecodedData {
                bytecode: Vec<ELFInstruction>,
                memory_init: Vec<(u64, u8)>,
            }

            #[cfg(target_arch = "wasm32")]
            fn deserialize_from_bin<'a, T: Deserialize<'a>>(
                data: &'a [u8],
            ) -> Result<T, rmp_serde::decode::Error> {
                let mut de = Deserializer::new(data);
                Deserialize::deserialize(&mut de)
            }
        }
    }

    fn make_set_linker_parameters(&self) -> TokenStream2 {
        let attributes = parse_attributes(&self.attr);
        let mut code: Vec<TokenStream2> = Vec::new();

        let value = attributes.memory_size;
        code.push(quote! {
            program.set_memory_size(#value);
        });

        let value = attributes.stack_size;
        code.push(quote! {
            program.set_stack_size(#value);
        });

        let value = attributes.max_input_size;
        code.push(quote! {
            program.set_max_input_size(#value);
        });

        let value = attributes.max_output_size;
        code.push(quote! {
            program.set_max_output_size(#value);
        });

        quote! {
            #(#code;)*
        }
    }

    fn make_set_std(&self) -> TokenStream2 {
        if self.std {
            quote! {
                program.set_std(true);
            }
        } else {
            quote! {
                program.set_std(false);
            }
        }
    }

    fn get_prove_output_type(&self) -> TokenStream2 {
        match &self.func.sig.output {
            ReturnType::Default => quote! {
                ((), jolt::JoltProofBundle)
            },
            ReturnType::Type(_, ty) => quote! {
                (#ty, jolt::JoltProofBundle)
            },
        }
    }

    fn get_func_args(func: &ItemFn) -> Vec<(Ident, Box<Type>)> {
        let mut args = Vec::new();
        for arg in &func.sig.inputs {
            if let syn::FnArg::Typed(PatType { pat, ty, .. }) = arg {
                if let syn::Pat::Ident(pat_ident) = pat.as_ref() {
                    args.push((pat_ident.ident.clone(), ty.clone()));
                } else {
                    panic!("cannot parse arg");
                }
            } else {
                panic!("cannot parse arg");
            }
        }

        args
    }

    fn get_func_name(&self) -> &Ident {
        &self.func.sig.ident
    }

    fn get_guest_name(&self) -> String {
        std::env::var("CARGO_PKG_NAME").unwrap()
    }

    fn get_func_selector(&self) -> Option<String> {
        std::env::var("JOLT_FUNC_NAME").ok()
    }

    fn has_wasm_attr(&self) -> bool {
        parse_attributes(&self.attr).wasm
    }

    fn make_wasm_function(&self) -> TokenStream2 {
        let fn_name = self.get_func_name();
        let verify_wasm_fn_name = Ident::new(&format!("verify_{fn_name}"), fn_name.span());
        let attributes = parse_attributes(&self.attr);
        let max_trace_length = proc_macro2::Literal::u64_unsuffixed(attributes.max_trace_length);
        let max_memory_size = proc_macro2::Literal::u64_unsuffixed(
            (attributes.memory_size + attributes.stack_size).next_power_of_two(),
        );

        quote! {
            #[wasm_bindgen]
            #[cfg(all(target_arch = "wasm32", not(feature = "guest")))]
            pub fn #verify_wasm_fn_name(preprocessing_data: &[u8], proof_bytes: &[u8]) -> bool {
                use jolt::{Jolt, JoltProofBundle, RV32IJoltVM, ProofTranscript, Serializable};

                let decoded_preprocessing_data: DecodedData = deserialize_from_bin(preprocessing_data).unwrap();
                let proof = JoltProofBundle::deserialize_from_bytes(proof_bytes).unwrap();

                let preprocessing = RV32IJoltVM::preprocess(
                    decoded_preprocessing_data.bytecode,
                    decoded_preprocessing_data.memory_init,
                    1 << 20,
                    #max_memory_size,
                    #max_trace_length,
                );

                let result = RV32IJoltVM::verify(preprocessing, proof.proof /*, proof.commitments */);
                result.is_ok()
            }
        }
    }
}<|MERGE_RESOLUTION|>--- conflicted
+++ resolved
@@ -149,13 +149,8 @@
         quote! {
             #[cfg(all(not(target_arch = "wasm32"), not(feature = "guest")))]
             pub fn #build_verifier_fn_name(
-<<<<<<< HEAD
                 preprocessing: jolt::JoltVerifierPreprocessing<jolt::F, jolt::PCS>,
-            ) -> impl Fn(#(#input_types ,)* #output_type, jolt::JoltHyperKZGProof) -> bool + Sync + Send
-=======
-                preprocessing: jolt::JoltVerifierPreprocessing<jolt::F, jolt::PCS, jolt::ProofTranscript>,
             ) -> impl Fn(#(#input_types ,)* #output_type, jolt::JoltProofBundle) -> bool + Sync + Send
->>>>>>> 16763aac
             {
                 #imports
                 let preprocessing = std::sync::Arc::new(preprocessing);
