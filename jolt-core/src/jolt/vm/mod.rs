#![allow(clippy::type_complexity)]
#![allow(dead_code)]

use crate::field::JoltField;
use crate::poly::multilinear_polynomial::MultilinearPolynomial;
use crate::poly::opening_proof::{
    ProverOpeningAccumulator, ReducedOpeningProof, VerifierOpeningAccumulator,
};
use crate::r1cs::constraints::R1CSConstraints;
use crate::r1cs::spartan::UniformSpartanProof;
use ark_serialize::{CanonicalDeserialize, CanonicalSerialize};
use bytecode::{BytecodePreprocessing, BytecodeShoutProof};
use common::jolt_device::MemoryLayout;
use instruction_lookups::LookupsProof;
use ram::{RAMPreprocessing, RAMTwistProof};
use registers::RegistersTwistProof;
use serde::{Deserialize, Serialize};
use std::{
    fs::File,
    io::{Read, Write},
    path::Path,
};
use strum::EnumCount;
use tracer::instruction::{RV32IMCycle, RV32IMInstruction};
use tracer::JoltDevice;

use crate::msm::icicle;
use crate::poly::commitment::commitment_scheme::CommitmentScheme;
use crate::utils::errors::ProofVerifyError;
use crate::utils::thread::drop_in_background_thread;
use crate::utils::transcript::{AppendToTranscript, Transcript};

#[derive(Clone, CanonicalSerialize, CanonicalDeserialize)]
pub struct JoltVerifierPreprocessing<F, PCS, ProofTranscript>
where
    F: JoltField,
    PCS: CommitmentScheme<ProofTranscript, Field = F>,
    ProofTranscript: Transcript,
{
    pub generators: PCS::Setup,
    pub bytecode: BytecodePreprocessing,
    pub ram: RAMPreprocessing,
    pub memory_layout: MemoryLayout,
}

impl<F, PCS, ProofTranscript> JoltVerifierPreprocessing<F, PCS, ProofTranscript>
where
    F: JoltField,
    PCS: CommitmentScheme<ProofTranscript, Field = F>,
    ProofTranscript: Transcript,
{
    pub fn save_to_target_dir(&self, target_dir: &str) -> std::io::Result<()> {
        let filename = Path::new(target_dir).join("jolt_verifier_preprocessing.dat");
        let mut file = File::create(filename.as_path())?;
        let mut data = Vec::new();
        self.serialize_compressed(&mut data).unwrap();
        file.write_all(&data)?;
        Ok(())
    }

    pub fn read_from_target_dir(target_dir: &str) -> std::io::Result<Self> {
        let filename = Path::new(target_dir).join("jolt_verifier_preprocessing.dat");
        let mut file = File::open(filename.as_path())?;
        let mut data = Vec::new();
        file.read_to_end(&mut data)?;
        Ok(Self::deserialize_compressed(&*data).unwrap())
    }
}

#[derive(Clone, CanonicalSerialize, CanonicalDeserialize)]
pub struct JoltProverPreprocessing<F, PCS, ProofTranscript>
where
    F: JoltField,
    PCS: CommitmentScheme<ProofTranscript, Field = F>,
    ProofTranscript: Transcript,
{
    pub shared: JoltVerifierPreprocessing<F, PCS, ProofTranscript>,
    field: F::SmallValueLookupTables,
}

impl<F, PCS, ProofTranscript> JoltProverPreprocessing<F, PCS, ProofTranscript>
where
    F: JoltField,
    PCS: CommitmentScheme<ProofTranscript, Field = F>,
    ProofTranscript: Transcript,
{
    pub fn save_to_target_dir(&self, target_dir: &str) -> std::io::Result<()> {
        let filename = Path::new(target_dir).join("jolt_prover_preprocessing.dat");
        let mut file = File::create(filename.as_path())?;
        let mut data = Vec::new();
        self.serialize_compressed(&mut data).unwrap();
        file.write_all(&data)?;
        Ok(())
    }

    pub fn read_from_target_dir(target_dir: &str) -> std::io::Result<Self> {
        let filename = Path::new(target_dir).join("jolt_prover_preprocessing.dat");
        let mut file = File::open(filename.as_path())?;
        let mut data = Vec::new();
        file.read_to_end(&mut data)?;
        Ok(Self::deserialize_compressed(&*data).unwrap())
    }
}

pub struct ProverDebugInfo<F, ProofTranscript>
where
    F: JoltField,
    ProofTranscript: Transcript,
{
    pub(crate) transcript: ProofTranscript,
    pub(crate) opening_accumulator: ProverOpeningAccumulator<F, ProofTranscript>,
}

#[derive(CanonicalSerialize, CanonicalDeserialize)]
pub struct JoltProof<const WORD_SIZE: usize, F, PCS, ProofTranscript>
where
    F: JoltField,
    PCS: CommitmentScheme<ProofTranscript, Field = F>,
    ProofTranscript: Transcript,
{
    pub trace_length: usize,
    pub bytecode: BytecodeShoutProof<F, ProofTranscript>,
    pub instruction_lookups: LookupsProof<WORD_SIZE, F, PCS, ProofTranscript>,
    pub ram: RAMTwistProof<F, ProofTranscript>,
    pub registers: RegistersTwistProof<F, ProofTranscript>,
    pub r1cs: UniformSpartanProof<F, ProofTranscript>,
    // pub opening_proof: ReducedOpeningProof<F, PCS, ProofTranscript>,
}

// impl<F: JoltField> JoltPolynomials<F> {
//     #[tracing::instrument(skip_all, name = "JoltPolynomials::commit")]
//     pub fn commit<const C: usize, PCS, ProofTranscript>(
//         &self,
//         preprocessing: &JoltPreprocessing<C, F, PCS, ProofTranscript>,
//     ) -> JoltCommitments<PCS, ProofTranscript>
//     where
//         PCS: CommitmentScheme<ProofTranscript, Field = F>,
//         ProofTranscript: Transcript,
//     {
//         let span = tracing::span!(tracing::Level::INFO, "commit::initialize");
//         let _guard = span.enter();
//         let mut commitments = JoltCommitments::<PCS, ProofTranscript>::initialize(preprocessing);
//         drop(_guard);
//         drop(span);

//         let trace_polys = self.read_write_values();
//         let trace_commitments = PCS::batch_commit(&trace_polys, &preprocessing.generators);

//         commitments
//             .read_write_values_mut()
//             .into_iter()
//             .zip(trace_commitments.into_iter())
//             .for_each(|(dest, src)| *dest = src);

//         commitments
//     }
// }

pub trait Jolt<const WORD_SIZE: usize, F, PCS, ProofTranscript>
where
    F: JoltField,
    PCS: CommitmentScheme<ProofTranscript, Field = F>,
    ProofTranscript: Transcript,
{
    type Constraints: R1CSConstraints<F>;

    #[tracing::instrument(skip_all, name = "Jolt::preprocess")]
    fn verifier_preprocess(
        bytecode: Vec<RV32IMInstruction>,
        memory_layout: MemoryLayout,
        memory_init: Vec<(u64, u8)>,
        max_bytecode_size: usize,
        max_memory_address: usize,
        max_trace_length: usize,
    ) -> JoltVerifierPreprocessing<F, PCS, ProofTranscript> {
        icicle::icicle_init();

        // let read_write_memory_preprocessing = ReadWriteMemoryPreprocessing::preprocess(memory_init);

        let bytecode_preprocessing = BytecodePreprocessing::preprocess(bytecode);
        let ram_preprocessing = RAMPreprocessing::preprocess(memory_init);

        // TODO(moodlezoup): Update for Twist+Shout
        let max_poly_len: usize = [
            (max_bytecode_size + 1).next_power_of_two(), // Account for no-op prepended to bytecode
            max_trace_length.next_power_of_two(),
            max_memory_address.next_power_of_two(),
        ]
        .into_iter()
        .max()
        .unwrap();
        let generators = PCS::setup(max_poly_len);

        JoltVerifierPreprocessing {
            generators,
            memory_layout,
            bytecode: bytecode_preprocessing,
            ram: ram_preprocessing,
        }
    }

    #[tracing::instrument(skip_all, name = "Jolt::preprocess")]
    fn prover_preprocess(
        bytecode: Vec<RV32IMInstruction>,
        memory_layout: MemoryLayout,
        memory_init: Vec<(u64, u8)>,
        max_bytecode_size: usize,
        max_memory_address: usize,
        max_trace_length: usize,
    ) -> JoltProverPreprocessing<F, PCS, ProofTranscript> {
        let small_value_lookup_tables = F::compute_lookup_tables();
        F::initialize_lookup_tables(small_value_lookup_tables.clone());

        let shared = Self::verifier_preprocess(
            bytecode,
            memory_layout,
            memory_init,
            max_bytecode_size,
            max_memory_address,
            max_trace_length,
        );

        JoltProverPreprocessing {
            shared,
            field: small_value_lookup_tables,
        }
    }

    #[tracing::instrument(skip_all, name = "Jolt::prove")]
    fn prove(
        program_io: JoltDevice,
        mut trace: Vec<RV32IMCycle>,
        mut preprocessing: JoltProverPreprocessing<F, PCS, ProofTranscript>,
    ) -> (
        JoltProof<WORD_SIZE, F, PCS, ProofTranscript>,
        // JoltCommitments<PCS, ProofTranscript>,
        JoltDevice,
        Option<ProverDebugInfo<F, ProofTranscript>>,
    ) {
        icicle::icicle_init();
        let trace_length = trace.len();
<<<<<<< HEAD
        println!("Trace length: {}", trace_length);
=======
        let padded_trace_length = trace_length.next_power_of_two();
        println!("Trace length: {trace_length}");
>>>>>>> 28896dc3

        F::initialize_lookup_tables(std::mem::take(&mut preprocessing.field));

        // TODO(moodlezoup): Truncate generators

        // TODO(JP): Drop padding on number of steps
        let padded_trace_length = trace_length.next_power_of_two();
        trace.resize(padded_trace_length, RV32IMCycle::NoOp);

        let mut transcript = ProofTranscript::new(b"Jolt transcript");
        let mut opening_accumulator: ProverOpeningAccumulator<F, ProofTranscript> =
            ProverOpeningAccumulator::new();

        Self::fiat_shamir_preamble(
            &mut transcript,
            &program_io,
            &program_io.memory_layout,
            trace_length,
        );

        // jolt_commitments
        //     .read_write_values()
        //     .iter()
        //     .for_each(|value| value.append_to_transcript(&mut transcript));
        // jolt_commitments
        //     .init_final_values()
        //     .iter()
        //     .for_each(|value| value.append_to_transcript(&mut transcript));

        let constraint_builder = Self::Constraints::construct_constraints(padded_trace_length);
        let spartan_key = UniformSpartanProof::<F, ProofTranscript>::setup(
            &constraint_builder,
            padded_trace_length,
        );
        transcript.append_scalar(&spartan_key.vk_digest);

        let r1cs_proof = UniformSpartanProof::prove::<PCS>(
            &preprocessing,
            &constraint_builder,
            &spartan_key,
            &trace,
            &mut opening_accumulator,
            &mut transcript,
        )
        .ok()
        .unwrap();

        let instruction_proof = LookupsProof::prove(
            &preprocessing.shared.generators,
            &trace,
            &mut opening_accumulator,
            &mut transcript,
        );

        let registers_proof =
            RegistersTwistProof::prove(&trace, &mut opening_accumulator, &mut transcript);

        let ram_proof = RAMTwistProof::prove(
            &preprocessing.shared.ram,
            &trace,
            &program_io,
            1 << 16, // TODO(moodlezoup)
            &mut opening_accumulator,
            &mut transcript,
        );

        let bytecode_proof =
            BytecodeShoutProof::prove(&preprocessing.shared.bytecode, &trace, &mut transcript);

        // Batch-prove all openings
        // let opening_proof =
        //     opening_accumulator.reduce_and_prove::<PCS>(&preprocessing.generators, &mut transcript);

        let jolt_proof = JoltProof {
            trace_length,
            bytecode: bytecode_proof,
            instruction_lookups: instruction_proof,
            ram: ram_proof,
            registers: registers_proof,
            r1cs: r1cs_proof,
            // opening_proof,
        };

        #[cfg(test)]
        let debug_info = Some(ProverDebugInfo {
            transcript,
            opening_accumulator,
        });
        #[cfg(not(test))]
        let debug_info = None;
        (jolt_proof, program_io, debug_info)
    }

    #[tracing::instrument(skip_all)]
    fn verify(
        mut preprocessing: JoltVerifierPreprocessing<F, PCS, ProofTranscript>,
        proof: JoltProof<WORD_SIZE, F, PCS, ProofTranscript>,
        // commitments: JoltCommitments<PCS, ProofTranscript>,
        program_io: JoltDevice,
        _debug_info: Option<ProverDebugInfo<F, ProofTranscript>>,
    ) -> Result<(), ProofVerifyError> {
        let mut transcript = ProofTranscript::new(b"Jolt transcript");
        let mut opening_accumulator: VerifierOpeningAccumulator<F, PCS, ProofTranscript> =
            VerifierOpeningAccumulator::new();

        #[cfg(test)]
        if let Some(debug_info) = _debug_info {
            transcript.compare_to(debug_info.transcript);
            opening_accumulator
                .compare_to(debug_info.opening_accumulator, &preprocessing.generators);
        }

        Self::fiat_shamir_preamble(
            &mut transcript,
            &program_io,
            &preprocessing.memory_layout,
            proof.trace_length,
        );

        // Regenerate the uniform Spartan key
        let padded_trace_length = proof.trace_length.next_power_of_two();
        let r1cs_builder = Self::Constraints::construct_constraints(padded_trace_length);
        let spartan_key =
            UniformSpartanProof::<F, ProofTranscript>::setup(&r1cs_builder, padded_trace_length);
        transcript.append_scalar(&spartan_key.vk_digest);

        // commitments
        //     .read_write_values()
        //     .iter()
        //     .for_each(|value| value.append_to_transcript(&mut transcript));
        // commitments
        //     .init_final_values()
        //     .iter()
        //     .for_each(|value| value.append_to_transcript(&mut transcript));

        proof
            .r1cs
            .verify(&spartan_key, &mut opening_accumulator, &mut transcript)
            .map_err(|e| ProofVerifyError::SpartanError(e.to_string()))?;
        proof
            .instruction_lookups
            .verify(&mut opening_accumulator, &mut transcript)?;
        proof
            .registers
            .verify(padded_trace_length, &mut transcript)?;
        proof.ram.verify(
            1 << 16,
            padded_trace_length,
            &preprocessing.ram,
            &program_io,
            &mut transcript,
        )?;
        proof.bytecode.verify(
            &preprocessing.bytecode,
            padded_trace_length,
            &mut transcript,
        )?;

        // Batch-verify all openings
        // opening_accumulator.reduce_and_verify(
        //     &preprocessing.generators,
        //     &proof.opening_proof,
        //     &mut transcript,
        // )?;

        Ok(())
    }

    fn fiat_shamir_preamble(
        transcript: &mut ProofTranscript,
        program_io: &JoltDevice,
        memory_layout: &MemoryLayout,
        trace_length: usize,
    ) {
        transcript.append_u64(trace_length as u64);
        transcript.append_u64(WORD_SIZE as u64);
        // transcript.append_u64(Self::InstructionSet::COUNT as u64);
        transcript.append_u64(memory_layout.max_input_size);
        transcript.append_u64(memory_layout.max_output_size);
        transcript.append_bytes(&program_io.inputs);
        transcript.append_bytes(&program_io.outputs);
        transcript.append_u64(program_io.panic as u64);
    }
}

pub mod bytecode;
pub mod instruction_lookups;
pub mod ram;
pub mod registers;
pub mod rv32i_vm;<|MERGE_RESOLUTION|>--- conflicted
+++ resolved
@@ -239,12 +239,7 @@
     ) {
         icicle::icicle_init();
         let trace_length = trace.len();
-<<<<<<< HEAD
-        println!("Trace length: {}", trace_length);
-=======
-        let padded_trace_length = trace_length.next_power_of_two();
         println!("Trace length: {trace_length}");
->>>>>>> 28896dc3
 
         F::initialize_lookup_tables(std::mem::take(&mut preprocessing.field));
 
