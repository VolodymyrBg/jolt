use ark_ec::CurveGroup;
use ark_ff::PrimeField;
use ark_std::log2;
use circom_scotia::r1cs;
use common::constants::NUM_R1CS_POLYS;
use halo2curves::bn256;
use itertools::max;
use merlin::Transcript;
use rayon::prelude::*;
use std::any::TypeId;
use strum::{EnumCount, IntoEnumIterator};

use crate::lasso::memory_checking::{MemoryCheckingProver, MemoryCheckingVerifier};
use crate::poly::dense_mlpoly::DensePolynomial;
use crate::poly::hyrax::{HyraxCommitment, HyraxGenerators};
use crate::poly::pedersen::PedersenGenerators;
use crate::poly::structured_poly::BatchablePolynomials;
use crate::r1cs::snark::{R1CSInputs, R1CSProof};
use crate::utils::errors::ProofVerifyError;
use crate::{
    jolt::{
        instruction::{JoltInstruction, Opcode},
        subtable::LassoSubtable,
        vm::timestamp_range_check::TimestampValidityProof,
    },
    lasso::memory_checking::NoPreprocessing,
};
use common::{
    constants::MEMORY_OPS_PER_INSTRUCTION, field_conversion::IntoSpartan, ELFInstruction,
};

use self::instruction_lookups::{
    InstructionCommitment, InstructionLookupsPreprocessing, InstructionLookupsProof,
};
use self::read_write_memory::{MemoryCommitment, MemoryOp, ReadWriteMemory, ReadWriteMemoryProof};
use self::{
    bytecode::{BytecodeCommitment, BytecodePolynomials, BytecodeProof, ELFRow},
    instruction_lookups::InstructionPolynomials,
};

#[derive(Clone)]
pub struct JoltPreprocessing<F, G>
where
    F: PrimeField,
    G: CurveGroup<ScalarField = F>,
{
    pub generators: PedersenGenerators<G>,
    pub spartan_generators: Vec<bn256::G1Affine>,
    pub instruction_lookups: InstructionLookupsPreprocessing<F>,
}

pub struct JoltProof<const C: usize, const M: usize, F, G, InstructionSet, Subtables>
where
    F: PrimeField,
    G: CurveGroup<ScalarField = F>,
    InstructionSet: JoltInstruction + Opcode + IntoEnumIterator + EnumCount,
    Subtables: LassoSubtable<F> + IntoEnumIterator,
{
    bytecode: BytecodeProof<F, G>,
    read_write_memory: ReadWriteMemoryProof<F, G>,
    instruction_lookups: InstructionLookupsProof<C, M, F, G, InstructionSet, Subtables>,
    r1cs: R1CSProof,
}

pub struct JoltPolynomials<F, G>
where
    F: PrimeField,
    G: CurveGroup<ScalarField = F>,
{
    pub bytecode: BytecodePolynomials<F, G>,
    pub read_write_memory: ReadWriteMemory<F, G>,
    pub instruction_lookups: InstructionPolynomials<F, G>,
}

pub struct JoltCommitments<G: CurveGroup> {
    pub bytecode: BytecodeCommitment<G>,
    pub read_write_memory: MemoryCommitment<G>,
    pub instruction_lookups: InstructionCommitment<G>,
}

pub trait Jolt<'a, F: PrimeField, G: CurveGroup<ScalarField = F>, const C: usize, const M: usize>
where
    G::Affine: IntoSpartan,
{
    type InstructionSet: JoltInstruction + Opcode + IntoEnumIterator + EnumCount;
    type Subtables: LassoSubtable<F> + IntoEnumIterator + EnumCount + From<TypeId> + Into<usize>;

    #[tracing::instrument(skip_all, name = "Jolt::preprocess")]
    fn preprocess(
        max_bytecode_size: usize,
        max_memory_address: usize,
        max_trace_length: usize,
    ) -> JoltPreprocessing<F, G> {
        // TODO(moodlezoup): move more stuff into preprocessing

        let num_bytecode_generators =
            BytecodePolynomials::<F, G>::num_generators(max_bytecode_size, max_trace_length);
        let num_read_write_memory_generators =
            ReadWriteMemory::<F, G>::num_generators(max_memory_address, max_trace_length);
        let timestamp_range_check_generators =
            TimestampValidityProof::<F, G>::num_generators(max_trace_length);
        let preprocessing = InstructionLookupsPreprocessing::preprocess::<
            C,
            M,
            Self::InstructionSet,
            Self::Subtables,
        >();
        let num_instruction_lookup_generators = InstructionLookupsProof::<
            C,
            M,
            F,
            G,
            Self::InstructionSet,
            Self::Subtables,
        >::num_generators(
            &preprocessing, max_trace_length
        );

        let max_num_generators = max([
            num_bytecode_generators,
            num_read_write_memory_generators,
            timestamp_range_check_generators,
            num_instruction_lookup_generators,
        ])
        .unwrap();
        let generators = PedersenGenerators::new(max_num_generators, b"Jolt v1 Hyrax generators");

        JoltPreprocessing {
            generators: generators.clone(),
            spartan_generators: generators.to_spartan_bn256(),
            instruction_lookups: preprocessing,
        }
    }

    #[tracing::instrument(skip_all, name = "Jolt::prove")]
    fn prove(
        bytecode: Vec<ELFInstruction>,
        bytecode_trace: Vec<ELFRow>,
        memory_trace: Vec<[MemoryOp; MEMORY_OPS_PER_INSTRUCTION]>,
        instructions: Vec<Self::InstructionSet>,
        circuit_flags: Vec<F>,
        preprocessing: JoltPreprocessing<F, G>,
    ) -> (
        JoltProof<C, M, F, G, Self::InstructionSet, Self::Subtables>,
        JoltCommitments<G>,
    ) {
        let mut transcript = Transcript::new(b"Jolt transcript");
        let bytecode_rows: Vec<ELFRow> = bytecode.iter().map(ELFRow::from).collect();
        let (bytecode_proof, bytecode_polynomials, bytecode_commitment) = Self::prove_bytecode(
            bytecode_rows.clone(),
            bytecode_trace.clone(),
            &preprocessing.generators,
            &mut transcript,
        );

        // - prove_r1cs() memory_trace R1CS is not 2-padded
        // - prove_memory() memory_trace    is 2-padded
        let mut padded_memory_trace = memory_trace.clone();
        padded_memory_trace.resize(
            memory_trace.len().next_power_of_two(),
            std::array::from_fn(|_| MemoryOp::no_op()),
        );


        let (memory_proof, memory_polynomials, memory_commitment) = Self::prove_memory(
            bytecode.clone(),
            padded_memory_trace,
            &preprocessing.generators,
            &mut transcript,
        );

        let (
            instruction_lookups_proof,
            instruction_lookups_polynomials,
            instruction_lookups_commitment,
        ) = Self::prove_instruction_lookups(
            &preprocessing.instruction_lookups,
            instructions.clone(),
            &preprocessing.generators,
            &mut transcript,
        );

        let jolt_polynomials = JoltPolynomials {
            bytecode: bytecode_polynomials,
            read_write_memory: memory_polynomials,
            instruction_lookups: instruction_lookups_polynomials,
        };
        let jolt_commitments = JoltCommitments {
            bytecode: bytecode_commitment,
            read_write_memory: memory_commitment,
            instruction_lookups: instruction_lookups_commitment,
        };

        let r1cs_proof = Self::prove_r1cs(
            preprocessing,
            instructions,
            bytecode_rows,
            bytecode_trace,
            bytecode,
            memory_trace.into_iter().flatten().collect(),
            circuit_flags,
            &jolt_polynomials, 
            &jolt_commitments, 
            &mut transcript,
        );

        let jolt_proof = JoltProof {
            bytecode: bytecode_proof,
            read_write_memory: memory_proof,
            instruction_lookups: instruction_lookups_proof,
            r1cs: r1cs_proof,
        };

        (jolt_proof, jolt_commitments)
    }

    fn verify(
        preprocessing: JoltPreprocessing<F, G>,
        proof: JoltProof<C, M, F, G, Self::InstructionSet, Self::Subtables>,
        commitments: JoltCommitments<G>,
    ) -> Result<(), ProofVerifyError> {
        let mut transcript = Transcript::new(b"Jolt transcript");
        Self::verify_bytecode(proof.bytecode, commitments.bytecode, &mut transcript)?;
        Self::verify_memory(
            proof.read_write_memory,
            commitments.read_write_memory,
            &mut transcript,
        )?;
        Self::verify_instruction_lookups(
            &preprocessing.instruction_lookups,
            proof.instruction_lookups,
            commitments.instruction_lookups,
            &mut transcript,
        )?;
        proof
            .r1cs
            .verify()
            .map_err(|e| ProofVerifyError::SpartanError(e.to_string()))?;
        Ok(())
    }

    #[tracing::instrument(skip_all, name = "Jolt::prove_instruction_lookups")]
    fn prove_instruction_lookups(
        preprocessing: &InstructionLookupsPreprocessing<F>,
        ops: Vec<Self::InstructionSet>,
        generators: &PedersenGenerators<G>,
        transcript: &mut Transcript,
    ) -> (
        InstructionLookupsProof<C, M, F, G, Self::InstructionSet, Self::Subtables>,
        InstructionPolynomials<F, G>,
        InstructionCommitment<G>,
    ) {
        InstructionLookupsProof::prove_lookups(preprocessing, ops, generators, transcript)
    }

    fn verify_instruction_lookups(
        preprocessing: &InstructionLookupsPreprocessing<F>,
        proof: InstructionLookupsProof<C, M, F, G, Self::InstructionSet, Self::Subtables>,
        commitment: InstructionCommitment<G>,
        transcript: &mut Transcript,
    ) -> Result<(), ProofVerifyError> {
        InstructionLookupsProof::verify(preprocessing, proof, commitment, transcript)
    }

    #[tracing::instrument(skip_all, name = "Jolt::prove_bytecode")]
    fn prove_bytecode(
        bytecode_rows: Vec<ELFRow>,
        trace: Vec<ELFRow>,
        generators: &PedersenGenerators<G>,
        transcript: &mut Transcript,
    ) -> (
        BytecodeProof<F, G>,
        BytecodePolynomials<F, G>,
        BytecodeCommitment<G>,
    ) {
        let polys: BytecodePolynomials<F, G> = BytecodePolynomials::new(bytecode_rows, trace);
        let batched_polys = polys.batch();
        let commitment = BytecodePolynomials::commit(&polys, &batched_polys, &generators);

        let proof = BytecodeProof::prove_memory_checking(
            &NoPreprocessing,
            &polys,
            &batched_polys,
            transcript,
        );
        (proof, polys, commitment)
    }

    fn verify_bytecode(
        proof: BytecodeProof<F, G>,
        commitment: BytecodeCommitment<G>,
        transcript: &mut Transcript,
    ) -> Result<(), ProofVerifyError> {
        BytecodeProof::verify_memory_checking(&NoPreprocessing, proof, &commitment, transcript)
    }

    #[tracing::instrument(skip_all, name = "Jolt::prove_memory")]
    fn prove_memory(
        bytecode: Vec<ELFInstruction>,
        memory_trace: Vec<[MemoryOp; MEMORY_OPS_PER_INSTRUCTION]>,
        generators: &PedersenGenerators<G>,
        transcript: &mut Transcript,
    ) -> (
        ReadWriteMemoryProof<F, G>,
        ReadWriteMemory<F, G>,
        MemoryCommitment<G>,
    ) {
        let (memory, read_timestamps) = ReadWriteMemory::new(bytecode, memory_trace, transcript);
        let batched_polys = memory.batch();
        let commitment: MemoryCommitment<G> =
            ReadWriteMemory::commit(&memory, &batched_polys, &generators);

        let memory_checking_proof = ReadWriteMemoryProof::prove_memory_checking(
            &NoPreprocessing,
            &memory,
            &batched_polys,
            transcript,
        );

        let timestamp_validity_proof = TimestampValidityProof::prove(
            read_timestamps,
            &memory,
            &batched_polys,
            &generators,
            transcript,
        );

        (
            ReadWriteMemoryProof {
                memory_checking_proof,
                timestamp_validity_proof,
            },
            memory,
            commitment,
        )
    }

    fn verify_memory(
        mut proof: ReadWriteMemoryProof<F, G>,
        commitment: MemoryCommitment<G>,
        transcript: &mut Transcript,
    ) -> Result<(), ProofVerifyError> {
        ReadWriteMemoryProof::verify_memory_checking(
            &NoPreprocessing,
            proof.memory_checking_proof,
            &commitment,
            transcript,
        )?;
        TimestampValidityProof::verify(&mut proof.timestamp_validity_proof, &commitment, transcript)
    }

    #[tracing::instrument(skip_all, name = "Jolt::prove_r1cs")]
    fn prove_r1cs(
        preprocessing: JoltPreprocessing<F, G>,
        instructions: Vec<Self::InstructionSet>,
        bytecode_rows: Vec<ELFRow>,
        trace: Vec<ELFRow>,
        bytecode: Vec<ELFInstruction>,
        memory_trace: Vec<MemoryOp>,
        circuit_flags: Vec<F>,
        jolt_polynomials: &JoltPolynomials<F, G>,
        jolt_commitments: &JoltCommitments<G>,
        transcript: &mut Transcript,
    ) -> R1CSProof {
        let N_FLAGS = 17;
        let TRACE_LEN = trace.len();
        let PADDED_TRACE_LEN = TRACE_LEN.next_power_of_two();

        let log_M = log2(M) as usize;

        let hyrax_generators: HyraxGenerators<NUM_R1CS_POLYS, G> =
            HyraxGenerators::new(PADDED_TRACE_LEN.trailing_zeros() as usize, &preprocessing.generators);

        /* Assemble the polynomials and commitments from the rest of Jolt.
        The ones that are extra, just for R1CS are: 
            - circuit_flags_packed
            - chunks_x
            - chunks_y
            - lookup_output
            - circuit_flags_bits
        */

        // OBtain circuit_flags_packed to prog_v_rw. Pack them in little-endian order.
        let span = tracing::span!(tracing::Level::INFO, "pack_flags");
        let _enter = span.enter();
        let precomputed_powers: Vec<F> = (0..N_FLAGS)
            .map(|i| F::from_u64(2u64.pow(i as u32)).unwrap())
            .collect();
        
        let mut packed_flags: Vec<F> = circuit_flags
            .par_chunks(N_FLAGS)
            .map(|x| {
                x.iter().enumerate().fold(F::zero(), |packed, (i, flag)| {
                    packed + *flag * precomputed_powers[N_FLAGS - 1 - i]
                })
            })
            .collect();
        packed_flags.extend(vec![F::zero(); PADDED_TRACE_LEN - packed_flags.len()]);
        drop(_enter);
        drop(span);

        // Derive chunks_x and chunks_y
<<<<<<< HEAD
        let span = tracing::span!(tracing::Level::INFO, "compute chunks operands");
        let _guard = span.enter();
        
        let mut chunks_x_vecs: Vec<Vec<F>> = vec![Vec::with_capacity(PADDED_TRACE_LEN); C];
        let mut chunks_y_vecs: Vec<Vec<F>> = vec![Vec::with_capacity(PADDED_TRACE_LEN); C];

        for (i, op) in instructions.iter().enumerate() {
            let [chunks_x_op, chunks_y_op] = op.operand_chunks(C, log_M);
            for (j, (x, y)) in chunks_x_op.into_iter().zip(chunks_y_op.into_iter()).enumerate() {
                chunks_x_vecs[j].push(F::from_u64(x as u64).unwrap());
                chunks_y_vecs[j].push(F::from_u64(y as u64).unwrap());
            }
        }

        chunks_x_vecs.iter_mut().for_each(|vec| vec.resize(PADDED_TRACE_LEN, F::zero()));
        chunks_y_vecs.iter_mut().for_each(|vec| vec.resize(PADDED_TRACE_LEN, F::zero()));

        let chunks_x: Vec<F> = chunks_x_vecs.into_iter().flatten().collect();
        let chunks_y: Vec<F> = chunks_y_vecs.into_iter().flatten().collect();

=======
        let span = tracing::span!(tracing::Level::INFO, "compute_chunks_operands");
        let _guard = span.enter();
        
        let num_chunks = PADDED_TRACE_LEN * C;
        let mut chunks_x: Vec<F> = vec![F::zero(); num_chunks];
        let mut chunks_y: Vec<F> = vec![F::zero(); num_chunks];

        for (instruction_index, op) in instructions.iter().enumerate() {
            let [chunks_x_op, chunks_y_op] = op.operand_chunks(C, log_M);
            for (chunk_index, (x, y)) in chunks_x_op.into_iter().zip(chunks_y_op.into_iter()).enumerate() {
                let flat_chunk_index = instruction_index + chunk_index * PADDED_TRACE_LEN;
                chunks_x[flat_chunk_index] = F::from_u64(x as u64).unwrap();
                chunks_y[flat_chunk_index] = F::from_u64(y as u64).unwrap();
            }
        }

        drop(_guard);
        drop(span);

        // Derive lookup_outputs 
        let mut lookup_outputs = Self::compute_lookup_outputs(&instructions);
        lookup_outputs.resize(PADDED_TRACE_LEN, F::zero());

        // Derive circuit flags
        let span = tracing::span!(tracing::Level::INFO, "circuit_flags");
        let _enter = span.enter();
        let mut circuit_flags_bits = vec![F::zero(); PADDED_TRACE_LEN * N_FLAGS];
        circuit_flags.chunks(N_FLAGS).enumerate().for_each(|(chunk_index, chunk)| {
            chunk.iter().enumerate().for_each(|(trace_index, &flag)| {
                let index = chunk_index + trace_index * PADDED_TRACE_LEN;
                circuit_flags_bits[index] = flag;
            });
        });
        drop(_enter);
        drop(span);

        // Assemble the polynomials
        let (bytecode_a, mut bytecode_v) = jolt_polynomials.bytecode.get_polys_r1cs();
        bytecode_v.par_extend(packed_flags.par_iter()); 

        let (memreg_a_rw, memreg_v_reads, memreg_v_writes) = jolt_polynomials.read_write_memory.get_polys_r1cs();

        let span = tracing::span!(tracing::Level::INFO, "chunks_query");
        let _guard = span.enter();
        let mut chunks_query: Vec<F> = Vec::with_capacity(C * jolt_polynomials.instruction_lookups.dim[0].len());
        for i in 0..C {
            chunks_query.par_extend(jolt_polynomials.instruction_lookups.dim[i].evals_ref().par_iter());
        }
>>>>>>> d2876900
        drop(_guard);

<<<<<<< HEAD
        // Derive lookup_outputs 
        let mut lookup_outputs = Self::compute_lookup_outputs(&instructions);
        lookup_outputs.resize(PADDED_TRACE_LEN, F::zero());

        // Derive circuit flags
        let span = tracing::span!(tracing::Level::INFO, "circuit_flags");
        let _enter = span.enter();
        let mut circuit_flags_bits = vec![F::zero(); PADDED_TRACE_LEN * N_FLAGS];
        circuit_flags.chunks(N_FLAGS).enumerate().for_each(|(chunk_index, chunk)| {
            chunk.iter().enumerate().for_each(|(trace_index, &flag)| {
                let index = chunk_index + trace_index * PADDED_TRACE_LEN;
                circuit_flags_bits[index] = flag;
            });
        });
        drop(_enter);
        drop(span);

        // Assemble the polynomials
        let (bytecode_a, mut bytecode_v) = jolt_polynomials.bytecode.get_polys_r1cs();
        bytecode_v.extend(packed_flags.iter()); 

        let (memreg_a_rw, memreg_v_reads, memreg_v_writes) = jolt_polynomials.read_write_memory.get_polys_r1cs();
        println!("length of memreg_a_rw and memreg_v_reads are: {} and {}", memreg_a_rw.len(), memreg_v_writes.len());

        let chunks_query: Vec<F> = jolt_polynomials.instruction_lookups.dim.par_iter().take(C).flat_map(|poly| poly.evals()).collect();

        // Flattening this out into a Vec<F> and chunking into PADDED_TRACE_LEN-sized chunks 
        // will be the exact witness vector to feed into the R1CS
        // after pre-pending IO and appending the AUX 
        let inputs: Vec<Vec<F>> = vec![
            bytecode_a, // prog_a_rw,
            bytecode_v, // prog_v_rw (with circuit_flags_packed)
            memreg_a_rw,
            memreg_v_reads,
            memreg_v_writes,
            chunks_x.clone(),
            chunks_y.clone(),
            chunks_query,
            lookup_outputs.clone(),
            circuit_flags_bits.clone(),
=======
        // Flattening this out into a Vec<F> and chunking into PADDED_TRACE_LEN-sized chunks 
        // will be the exact witness vector to feed into the R1CS
        // after pre-pending IO and appending the AUX 

        let span = tracing::span!(tracing::Level::INFO, "input_cloning");
        let _guard = span.enter();
        let input_chunks_x = chunks_x.clone();
        let input_chunks_y = chunks_y.clone();
        let input_lookup_outputs = lookup_outputs.clone();
        let input_circuit_flags_bits = circuit_flags_bits.clone();
        drop(_guard);

        let inputs: R1CSInputs<spartan2::provider::bn256_grumpkin::bn256::Scalar> = R1CSInputs::from_ark(
            bytecode_a,
            bytecode_v,
            memreg_a_rw,
            memreg_v_reads,
            memreg_v_writes,
            input_chunks_x,
            input_chunks_y,
            chunks_query,
            input_lookup_outputs,
            input_circuit_flags_bits
        );

        // Assemble the commitments
        let span = tracing::span!(tracing::Level::INFO, "bytecode_commitment_conversions");
        let _guard = span.enter();
        let bytecode_comms =  vec![
            jolt_commitments.bytecode.read_write_commitments[0].to_spartan_bn256(), // a
            jolt_commitments.bytecode.read_write_commitments[2].to_spartan_bn256(), // opcode, 
            jolt_commitments.bytecode.read_write_commitments[4].to_spartan_bn256(), // rs1
            jolt_commitments.bytecode.read_write_commitments[5].to_spartan_bn256(), // rs2
            jolt_commitments.bytecode.read_write_commitments[3].to_spartan_bn256(), // rd
            jolt_commitments.bytecode.read_write_commitments[6].to_spartan_bn256(), // imm
>>>>>>> d2876900
        ];
        drop(_guard);

        let commit_to_chunks = |data: Vec<F>| -> Vec<Vec<bn256::G1Affine>> {
            data.par_chunks(PADDED_TRACE_LEN).map(|chunk| {
                HyraxCommitment::commit(&DensePolynomial::new(chunk.to_vec()), &hyrax_generators).to_spartan_bn256()
            }).collect()
        };
        
        let span = tracing::span!(tracing::Level::INFO, "chunk_lookup_flags_commitments");
        let _guard = span.enter();
        let chunks_x_comms = commit_to_chunks(chunks_x);
        let chunks_y_comms = commit_to_chunks(chunks_y);
        let lookup_outputs_comms = commit_to_chunks(lookup_outputs);
        let packed_flags_comm = vec![HyraxCommitment::commit(&DensePolynomial::new(packed_flags), &hyrax_generators).to_spartan_bn256()];
        let circuit_flags_comm = commit_to_chunks(circuit_flags_bits);
        drop(_guard);
        

        let span = tracing::span!(tracing::Level::INFO, "conversions");
        let _guard = span.enter();
        let memory_comms = jolt_commitments.read_write_memory.a_v_read_write_commitments.par_iter().map(|x| x.to_spartan_bn256()).collect::<Vec<Vec<bn256::G1Affine>>>(); 
        let dim_read_comms = jolt_commitments.instruction_lookups.dim_read_commitment.par_iter().take(C).map(|x| x.to_spartan_bn256()).collect::<Vec<Vec<bn256::G1Affine>>>();
        drop(_guard);

<<<<<<< HEAD
        // Assemble the commitments
        let span = tracing::span!(tracing::Level::INFO, "bytecode_commitment_conversions");
        let _guard = span.enter();
        let bytecode_comms =  vec![
            jolt_commitments.bytecode.read_write_commitments[0].to_spartan_bn256(), // a
            jolt_commitments.bytecode.read_write_commitments[2].to_spartan_bn256(), // opcode, 
            jolt_commitments.bytecode.read_write_commitments[4].to_spartan_bn256(), // rs1
            jolt_commitments.bytecode.read_write_commitments[5].to_spartan_bn256(), // rs2
            jolt_commitments.bytecode.read_write_commitments[3].to_spartan_bn256(), // rd
            jolt_commitments.bytecode.read_write_commitments[6].to_spartan_bn256(), // imm
        ];
        drop(_guard);

        let commit_to_chunks = |data: Vec<F>| -> Vec<Vec<bn256::G1Affine>> {
            data.par_chunks(PADDED_TRACE_LEN).map(|chunk| {
                HyraxCommitment::commit(&DensePolynomial::new(chunk.to_vec()), &hyrax_generators).to_spartan_bn256()
            }).collect()
        };
        
        let span = tracing::span!(tracing::Level::INFO, "chunk_lookup_flags_commitments");
        let _guard = span.enter();
        let chunks_x_comms = commit_to_chunks(chunks_x);
        let chunks_y_comms = commit_to_chunks(chunks_y);
        let lookup_outputs_comms = commit_to_chunks(lookup_outputs);
        let packed_flags_comm = vec![HyraxCommitment::commit(&DensePolynomial::new(packed_flags), &hyrax_generators).to_spartan_bn256()];
        let circuit_flags_comm = commit_to_chunks(circuit_flags_bits);
        drop(_guard);
        

        let span = tracing::span!(tracing::Level::INFO, "conversions");
        let _guard = span.enter();
        let memory_comms = jolt_commitments.read_write_memory.a_v_read_write_commitments.par_iter().map(|x| x.to_spartan_bn256()).collect::<Vec<Vec<bn256::G1Affine>>>(); 
        let dim_read_comms = jolt_commitments.instruction_lookups.dim_read_commitment.par_iter().take(C).map(|x| x.to_spartan_bn256()).collect::<Vec<Vec<bn256::G1Affine>>>();
        drop(_guard);

=======
>>>>>>> d2876900
        let jolt_commitments_spartan = [
            bytecode_comms,
            packed_flags_comm,
            memory_comms,
            chunks_x_comms,
            chunks_y_comms,
            dim_read_comms,
            lookup_outputs_comms,
            circuit_flags_comm
        ].concat();

<<<<<<< HEAD
        R1CSProof::prove(
=======
        R1CSProof::prove::<F>(
>>>>>>> d2876900
            32, C, PADDED_TRACE_LEN, 
            inputs, 
            preprocessing.spartan_generators, 
            &jolt_commitments_spartan, 
        ).expect("R1CS proof failed")
    }

    #[tracing::instrument(skip_all, name = "Jolt::compute_lookup_outputs")]
    fn compute_lookup_outputs(instructions: &Vec<Self::InstructionSet>) -> Vec<F> {
        instructions
            .par_iter()
            .map(|op| F::from_u64(op.lookup_entry()).unwrap())
            .collect()
    }
}

pub mod bytecode;
pub mod instruction_lookups;
pub mod read_write_memory;
pub mod rv32i_vm;
pub mod timestamp_range_check;<|MERGE_RESOLUTION|>--- conflicted
+++ resolved
@@ -400,28 +400,6 @@
         drop(span);
 
         // Derive chunks_x and chunks_y
-<<<<<<< HEAD
-        let span = tracing::span!(tracing::Level::INFO, "compute chunks operands");
-        let _guard = span.enter();
-        
-        let mut chunks_x_vecs: Vec<Vec<F>> = vec![Vec::with_capacity(PADDED_TRACE_LEN); C];
-        let mut chunks_y_vecs: Vec<Vec<F>> = vec![Vec::with_capacity(PADDED_TRACE_LEN); C];
-
-        for (i, op) in instructions.iter().enumerate() {
-            let [chunks_x_op, chunks_y_op] = op.operand_chunks(C, log_M);
-            for (j, (x, y)) in chunks_x_op.into_iter().zip(chunks_y_op.into_iter()).enumerate() {
-                chunks_x_vecs[j].push(F::from_u64(x as u64).unwrap());
-                chunks_y_vecs[j].push(F::from_u64(y as u64).unwrap());
-            }
-        }
-
-        chunks_x_vecs.iter_mut().for_each(|vec| vec.resize(PADDED_TRACE_LEN, F::zero()));
-        chunks_y_vecs.iter_mut().for_each(|vec| vec.resize(PADDED_TRACE_LEN, F::zero()));
-
-        let chunks_x: Vec<F> = chunks_x_vecs.into_iter().flatten().collect();
-        let chunks_y: Vec<F> = chunks_y_vecs.into_iter().flatten().collect();
-
-=======
         let span = tracing::span!(tracing::Level::INFO, "compute_chunks_operands");
         let _guard = span.enter();
         
@@ -470,51 +448,8 @@
         for i in 0..C {
             chunks_query.par_extend(jolt_polynomials.instruction_lookups.dim[i].evals_ref().par_iter());
         }
->>>>>>> d2876900
         drop(_guard);
 
-<<<<<<< HEAD
-        // Derive lookup_outputs 
-        let mut lookup_outputs = Self::compute_lookup_outputs(&instructions);
-        lookup_outputs.resize(PADDED_TRACE_LEN, F::zero());
-
-        // Derive circuit flags
-        let span = tracing::span!(tracing::Level::INFO, "circuit_flags");
-        let _enter = span.enter();
-        let mut circuit_flags_bits = vec![F::zero(); PADDED_TRACE_LEN * N_FLAGS];
-        circuit_flags.chunks(N_FLAGS).enumerate().for_each(|(chunk_index, chunk)| {
-            chunk.iter().enumerate().for_each(|(trace_index, &flag)| {
-                let index = chunk_index + trace_index * PADDED_TRACE_LEN;
-                circuit_flags_bits[index] = flag;
-            });
-        });
-        drop(_enter);
-        drop(span);
-
-        // Assemble the polynomials
-        let (bytecode_a, mut bytecode_v) = jolt_polynomials.bytecode.get_polys_r1cs();
-        bytecode_v.extend(packed_flags.iter()); 
-
-        let (memreg_a_rw, memreg_v_reads, memreg_v_writes) = jolt_polynomials.read_write_memory.get_polys_r1cs();
-        println!("length of memreg_a_rw and memreg_v_reads are: {} and {}", memreg_a_rw.len(), memreg_v_writes.len());
-
-        let chunks_query: Vec<F> = jolt_polynomials.instruction_lookups.dim.par_iter().take(C).flat_map(|poly| poly.evals()).collect();
-
-        // Flattening this out into a Vec<F> and chunking into PADDED_TRACE_LEN-sized chunks 
-        // will be the exact witness vector to feed into the R1CS
-        // after pre-pending IO and appending the AUX 
-        let inputs: Vec<Vec<F>> = vec![
-            bytecode_a, // prog_a_rw,
-            bytecode_v, // prog_v_rw (with circuit_flags_packed)
-            memreg_a_rw,
-            memreg_v_reads,
-            memreg_v_writes,
-            chunks_x.clone(),
-            chunks_y.clone(),
-            chunks_query,
-            lookup_outputs.clone(),
-            circuit_flags_bits.clone(),
-=======
         // Flattening this out into a Vec<F> and chunking into PADDED_TRACE_LEN-sized chunks 
         // will be the exact witness vector to feed into the R1CS
         // after pre-pending IO and appending the AUX 
@@ -550,7 +485,6 @@
             jolt_commitments.bytecode.read_write_commitments[5].to_spartan_bn256(), // rs2
             jolt_commitments.bytecode.read_write_commitments[3].to_spartan_bn256(), // rd
             jolt_commitments.bytecode.read_write_commitments[6].to_spartan_bn256(), // imm
->>>>>>> d2876900
         ];
         drop(_guard);
 
@@ -576,44 +510,6 @@
         let dim_read_comms = jolt_commitments.instruction_lookups.dim_read_commitment.par_iter().take(C).map(|x| x.to_spartan_bn256()).collect::<Vec<Vec<bn256::G1Affine>>>();
         drop(_guard);
 
-<<<<<<< HEAD
-        // Assemble the commitments
-        let span = tracing::span!(tracing::Level::INFO, "bytecode_commitment_conversions");
-        let _guard = span.enter();
-        let bytecode_comms =  vec![
-            jolt_commitments.bytecode.read_write_commitments[0].to_spartan_bn256(), // a
-            jolt_commitments.bytecode.read_write_commitments[2].to_spartan_bn256(), // opcode, 
-            jolt_commitments.bytecode.read_write_commitments[4].to_spartan_bn256(), // rs1
-            jolt_commitments.bytecode.read_write_commitments[5].to_spartan_bn256(), // rs2
-            jolt_commitments.bytecode.read_write_commitments[3].to_spartan_bn256(), // rd
-            jolt_commitments.bytecode.read_write_commitments[6].to_spartan_bn256(), // imm
-        ];
-        drop(_guard);
-
-        let commit_to_chunks = |data: Vec<F>| -> Vec<Vec<bn256::G1Affine>> {
-            data.par_chunks(PADDED_TRACE_LEN).map(|chunk| {
-                HyraxCommitment::commit(&DensePolynomial::new(chunk.to_vec()), &hyrax_generators).to_spartan_bn256()
-            }).collect()
-        };
-        
-        let span = tracing::span!(tracing::Level::INFO, "chunk_lookup_flags_commitments");
-        let _guard = span.enter();
-        let chunks_x_comms = commit_to_chunks(chunks_x);
-        let chunks_y_comms = commit_to_chunks(chunks_y);
-        let lookup_outputs_comms = commit_to_chunks(lookup_outputs);
-        let packed_flags_comm = vec![HyraxCommitment::commit(&DensePolynomial::new(packed_flags), &hyrax_generators).to_spartan_bn256()];
-        let circuit_flags_comm = commit_to_chunks(circuit_flags_bits);
-        drop(_guard);
-        
-
-        let span = tracing::span!(tracing::Level::INFO, "conversions");
-        let _guard = span.enter();
-        let memory_comms = jolt_commitments.read_write_memory.a_v_read_write_commitments.par_iter().map(|x| x.to_spartan_bn256()).collect::<Vec<Vec<bn256::G1Affine>>>(); 
-        let dim_read_comms = jolt_commitments.instruction_lookups.dim_read_commitment.par_iter().take(C).map(|x| x.to_spartan_bn256()).collect::<Vec<Vec<bn256::G1Affine>>>();
-        drop(_guard);
-
-=======
->>>>>>> d2876900
         let jolt_commitments_spartan = [
             bytecode_comms,
             packed_flags_comm,
@@ -625,11 +521,7 @@
             circuit_flags_comm
         ].concat();
 
-<<<<<<< HEAD
-        R1CSProof::prove(
-=======
         R1CSProof::prove::<F>(
->>>>>>> d2876900
             32, C, PADDED_TRACE_LEN, 
             inputs, 
             preprocessing.spartan_generators, 
