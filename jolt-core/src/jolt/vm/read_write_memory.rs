use ark_ec::CurveGroup;
use ark_ff::PrimeField;
use merlin::Transcript;
use rand::rngs::StdRng;
use rand_core::RngCore;
use rayon::iter::{IntoParallelIterator, IntoParallelRefIterator, ParallelIterator};
#[cfg(test)]
use std::collections::HashSet;
use std::marker::PhantomData;

use crate::{
    lasso::memory_checking::{
        MemoryCheckingProof, MemoryCheckingProver, MemoryCheckingVerifier, MultisetHashes,
    },
    poly::{
        dense_mlpoly::DensePolynomial,
        eq_poly::EqPolynomial,
        hyrax::{
            matrix_dimensions, BatchedHyraxOpeningProof, HyraxCommitment, HyraxGenerators,
            HyraxOpeningProof,
        },
        identity_poly::IdentityPolynomial,
        pedersen::PedersenGenerators,
        structured_poly::{BatchablePolynomials, StructuredOpeningProof},
    },
    subprotocols::{
        concatenated_commitment::{
            ConcatenatedPolynomialCommitment, ConcatenatedPolynomialOpeningProof,
        },
        sumcheck::SumcheckInstanceProof,
    },
    utils::{errors::ProofVerifyError, math::Math, mul_0_optimized, transcript::ProofTranscript},
};
use common::constants::{
    memory_address_to_witness_index, BYTES_PER_INSTRUCTION, INPUT_START_ADDRESS, MAX_INPUT_SIZE,
    MAX_OUTPUT_SIZE, MEMORY_OPS_PER_INSTRUCTION, NUM_R1CS_POLYS, OUTPUT_START_ADDRESS,
    PANIC_ADDRESS, RAM_START_ADDRESS, RAM_WITNESS_OFFSET, REGISTER_COUNT,
};
use common::rv_trace::{ELFInstruction, JoltDevice, MemoryOp, RV32IM};
use common::to_ram_address;
use ark_serialize::{CanonicalSerialize, CanonicalDeserialize};

use super::timestamp_range_check::TimestampValidityProof;

pub trait RandomInstruction {
    fn random(index: usize, rng: &mut StdRng) -> Self;
}

impl RandomInstruction for ELFInstruction {
    fn random(index: usize, rng: &mut StdRng) -> Self {
        Self {
            address: to_ram_address(index) as u64,
            raw: rng.next_u32(),
            // Only `address` and `raw` are used in ReadWriteMemory; the rest don't matter
            opcode: RV32IM::ADD,
            rs1: None,
            rs2: None,
            rd: None,
            imm: None,
        }
    }
}

pub fn random_memory_trace(
    bytecode: &Vec<ELFInstruction>,
    max_memory_address: usize,
    m: usize,
    rng: &mut StdRng,
) -> Vec<[MemoryOp; MEMORY_OPS_PER_INSTRUCTION]> {
    let mut memory: Vec<u64> = vec![0; max_memory_address];
    for instr in bytecode {
        let address = instr.address - RAM_START_ADDRESS + REGISTER_COUNT;
        let raw = instr.raw;
        for i in 0..(BYTES_PER_INSTRUCTION as u64) {
            // Write one byte of raw to memory
            memory[(address + i) as usize] = ((raw >> (i * 8)) & 0xff) as u64;
        }
    }

    let m = m.next_power_of_two();
    let mut memory_trace = Vec::with_capacity(m);
    for _ in 0..m {
        let mut ops: [MemoryOp; MEMORY_OPS_PER_INSTRUCTION] =
            std::array::from_fn(|_| MemoryOp::no_op());

        let rs1 = rng.next_u64() % REGISTER_COUNT;
        ops[0] = MemoryOp::Read(rs1, memory[rs1 as usize]);

        let rs2 = rng.next_u64() % REGISTER_COUNT;
        ops[1] = MemoryOp::Read(rs2, memory[rs2 as usize]);

        // Don't write to the zero register
        let rd = rng.next_u64() % (REGISTER_COUNT - 1) + 1;
        // Registers are 32 bits
        let register_value = rng.next_u32() as u64;
        ops[2] = MemoryOp::Write(rd, register_value);
        memory[rd as usize] = register_value;

        if rng.next_u32() % 2 == 0 {
            // LOAD
            let remapped_address =
                REGISTER_COUNT + rng.next_u64() % (max_memory_address as u64 - REGISTER_COUNT - 4);
            let ram_address = remapped_address - REGISTER_COUNT + RAM_START_ADDRESS;
            for i in 0..4 {
                ops[i + 3] = MemoryOp::Read(
                    ram_address + i as u64,
                    memory[i + remapped_address as usize],
                );
            }
        } else {
            // STORE
            let remapped_address =
                REGISTER_COUNT + rng.next_u64() % (max_memory_address as u64 - REGISTER_COUNT - 4);
            let ram_address = remapped_address - REGISTER_COUNT + RAM_START_ADDRESS;
            for i in 0..4 {
                // RAM is byte-addressable, so values are a single byte
                let ram_value = rng.next_u64() & 0xff;
                ops[i + 3] = MemoryOp::Write(ram_address + i as u64, ram_value);
                memory[i + remapped_address as usize] = ram_value;
            }
        }

        memory_trace.push(ops);
    }

    memory_trace
}

<<<<<<< HEAD
#[derive(CanonicalSerialize, CanonicalDeserialize)]
pub struct ReadWriteMemoryProof<F, G>
where
    F: PrimeField,
    G: CurveGroup<ScalarField = F>,
{
    pub program_io: JoltDevice,
    pub memory_checking_proof: MemoryCheckingProof<
        G,
        ReadWriteMemory<F, G>,
        MemoryReadWriteOpenings<F, G>,
        MemoryInitFinalOpenings<F>,
    >,
    pub timestamp_validity_proof: TimestampValidityProof<F, G>,
}

=======
>>>>>>> db59fc43
#[derive(Clone)]
pub struct ReadWriteMemoryPreprocessing {
    min_bytecode_address: u64,
    pub bytecode_bytes: Vec<u8>,
    // HACK: The verifier will populate this field by copying it
    // over from the `ReadWriteMemoryProof`. Having `program_io` in
    // this preprocessing struct allows the verifier to access it
    // to compute the v_init and v_final openings, with no impact
    // on existing function signatures.
    pub program_io: Option<JoltDevice>,
}

impl ReadWriteMemoryPreprocessing {
    #[tracing::instrument(skip_all, name = "ReadWriteMemoryPreprocessing::preprocess")]
    pub fn preprocess(bytecode: &Vec<ELFInstruction>) -> Self {
        let min_bytecode_address = bytecode
            .iter()
            .map(|instr| instr.address)
            .min()
            .unwrap_or(0);

        let max_bytecode_address = bytecode
            .iter()
            .map(|instr| instr.address)
            .max()
            .unwrap_or(0)
            + (BYTES_PER_INSTRUCTION as u64 - 1); // For RV32I, instructions occupy 4 bytes, so the max bytecode address is the max instruction address + 3

        let mut bytecode_bytes =
            vec![0u8; (max_bytecode_address - min_bytecode_address + 1) as usize];
        for instr in bytecode.iter() {
            let mut byte_index = instr.address - min_bytecode_address;
            let raw = instr.raw;
            for i in 0..(BYTES_PER_INSTRUCTION as u64) {
                // Write one byte of raw to bytes
                bytecode_bytes[byte_index as usize] = ((raw >> (i * 8)) & 0xff) as u8;
                byte_index += 1;
            }
        }

        Self {
            min_bytecode_address,
            bytecode_bytes,
            program_io: None,
        }
    }
}

fn remap_address(a: u64) -> u64 {
    if a >= INPUT_START_ADDRESS {
        memory_address_to_witness_index(a) as u64
    } else if a < REGISTER_COUNT {
        // If a < REGISTER_COUNT, it is one of the registers and doesn't
        // need to be remapped
        a
    } else {
        panic!("Unexpected address {}", a)
    }
}

pub struct ReadWriteMemory<F, G>
where
    F: PrimeField,
    G: CurveGroup<ScalarField = F>,
{
    _group: PhantomData<G>,
    /// Size of entire address space (i.e. registers + IO + RAM)
    memory_size: usize,
    /// MLE of initial memory values. RAM is initialized to contain the program bytecode and inputs.
    pub v_init: DensePolynomial<F>,
    /// MLE of read/write addresses. For offline memory checking, each read is paired with a "virtual" write
    /// and vice versa, so the read addresses and write addresses are the same.
    pub a_read_write: [DensePolynomial<F>; MEMORY_OPS_PER_INSTRUCTION],
    /// MLE of the read values.
    pub v_read: [DensePolynomial<F>; MEMORY_OPS_PER_INSTRUCTION],
    /// MLE of the write values.
    pub v_write: [DensePolynomial<F>; MEMORY_OPS_PER_INSTRUCTION],
    /// MLE of the final memory state.
    pub v_final: DensePolynomial<F>,
    /// MLE of the read timestamps.
    pub t_read: [DensePolynomial<F>; MEMORY_OPS_PER_INSTRUCTION],
    /// MLE of the write timestamps.
    pub t_write: [DensePolynomial<F>; MEMORY_OPS_PER_INSTRUCTION],
    /// MLE of the final timestamps.
    pub t_final: DensePolynomial<F>,
}

impl<F: PrimeField, G: CurveGroup<ScalarField = F>> ReadWriteMemory<F, G> {
    #[tracing::instrument(skip_all, name = "ReadWriteMemory::new")]
    pub fn new(
        program_io: &JoltDevice,
        preprocessing: &ReadWriteMemoryPreprocessing,
        memory_trace: Vec<[MemoryOp; MEMORY_OPS_PER_INSTRUCTION]>,
        transcript: &mut Transcript,
    ) -> (Self, [Vec<u64>; MEMORY_OPS_PER_INSTRUCTION]) {
        assert!(program_io.inputs.len() <= MAX_INPUT_SIZE as usize);
        assert!(program_io.outputs.len() <= MAX_OUTPUT_SIZE as usize);

        let m = memory_trace.len();
        assert!(m.is_power_of_two());

        let max_trace_address = memory_trace
            .iter()
            .flat_map(|step| {
                step.iter().map(|op| match op {
                    MemoryOp::Read(a, _) => remap_address(*a),
                    MemoryOp::Write(a, _) => remap_address(*a),
                })
            })
            .max()
            .unwrap_or(0);

        let memory_size = (RAM_WITNESS_OFFSET + max_trace_address).next_power_of_two() as usize;
        let mut v_init: Vec<u64> = vec![0; memory_size];
        // Copy bytecode
        let mut v_init_index = memory_address_to_witness_index(preprocessing.min_bytecode_address);
        for byte in preprocessing.bytecode_bytes.iter() {
            v_init[v_init_index] = *byte as u64;
            v_init_index += 1;
        }
        // Copy input bytes
        v_init_index = memory_address_to_witness_index(INPUT_START_ADDRESS);
        for byte in program_io.inputs.iter() {
            v_init[v_init_index] = *byte as u64;
            v_init_index += 1;
        }

        #[cfg(test)]
        let mut init_tuples: HashSet<(u64, u64, u64)> = HashSet::new();
        #[cfg(test)]
        {
            for (a, v) in v_init.iter().enumerate() {
                init_tuples.insert((a as u64, *v, 0u64));
            }
        }

        let mut a_read_write: [Vec<u64>; MEMORY_OPS_PER_INSTRUCTION] =
            std::array::from_fn(|_| Vec::with_capacity(m));
        let mut v_read: [Vec<u64>; MEMORY_OPS_PER_INSTRUCTION] =
            std::array::from_fn(|_| Vec::with_capacity(m));
        let mut v_write: [Vec<u64>; MEMORY_OPS_PER_INSTRUCTION] =
            std::array::from_fn(|_| Vec::with_capacity(m));
        let mut t_read: [Vec<u64>; MEMORY_OPS_PER_INSTRUCTION] =
            std::array::from_fn(|_| Vec::with_capacity(m));
        let mut t_write: [Vec<u64>; MEMORY_OPS_PER_INSTRUCTION] =
            std::array::from_fn(|_| Vec::with_capacity(m));
        let mut v_final: Vec<u64> = v_init.clone();
        let mut t_final: Vec<u64> = vec![0; memory_size];

        #[cfg(test)]
        let mut read_tuples: HashSet<(u64, u64, u64)> = HashSet::new();
        #[cfg(test)]
        let mut write_tuples: HashSet<(u64, u64, u64)> = HashSet::new();

        let mut timestamp: u64 = 0;
        let span = tracing::span!(tracing::Level::DEBUG, "memory_trace_processing");
        let _enter = span.enter();
        for step in memory_trace {
            // Read operations
            for (i, memory_access) in step.iter().enumerate() {
                match memory_access {
                    MemoryOp::Read(a, v) => {
                        let remapped_a = remap_address(*a);
                        debug_assert_eq!(*v, v_final[remapped_a as usize]);

                        #[cfg(test)]
                        {
                            read_tuples.insert((remapped_a, *v, t_final[remapped_a as usize]));
                            write_tuples.insert((remapped_a, *v, timestamp));
                        }

                        a_read_write[i].push(remapped_a);
                        v_read[i].push(*v);
                        t_read[i].push(t_final[remapped_a as usize]);
                        v_write[i].push(*v);
                        t_write[i].push(timestamp);
                        t_final[remapped_a as usize] = timestamp;
                    }
                    _ => {}
                }
            }

            // Write operations
            for (i, memory_access) in step.iter().enumerate() {
                match memory_access {
                    MemoryOp::Write(a, v_new) => {
                        let remapped_a = remap_address(*a);
                        let v_old = v_final[remapped_a as usize];

                        #[cfg(test)]
                        {
                            read_tuples.insert((remapped_a, v_old, t_final[remapped_a as usize]));
                            write_tuples.insert((remapped_a, *v_new, timestamp + 1));
                        }

                        a_read_write[i].push(remapped_a);
                        v_read[i].push(v_old);
                        t_read[i].push(t_final[remapped_a as usize]);
                        v_write[i].push(*v_new);
                        t_write[i].push(timestamp + 1);
                        v_final[remapped_a as usize] = *v_new;
                        t_final[remapped_a as usize] = timestamp + 1;
                    }
                    _ => {}
                }
            }

            // Increment global timestamp
            timestamp += 1;
        }
        drop(_enter);
        drop(span);

        #[cfg(test)]
        {
            let mut final_tuples: HashSet<(u64, u64, u64)> = HashSet::new();
            for (a, (v, t)) in v_final.iter().zip(t_final.iter()).enumerate() {
                final_tuples.insert((a as u64, *v, *t));
            }

            let init_write: HashSet<_> = init_tuples.union(&write_tuples).collect();
            let read_final: HashSet<_> = read_tuples.union(&final_tuples).collect();
            let set_difference: Vec<_> = init_write.symmetric_difference(&read_final).collect();
            assert_eq!(set_difference.len(), 0);
        }
        let map_to_polys = |vals: &[Vec<u64>; MEMORY_OPS_PER_INSTRUCTION]| {
            vals.par_iter()
                .map(|vals| DensePolynomial::from_u64(vals))
                .collect::<Vec<DensePolynomial<F>>>()
                .try_into()
                .unwrap()
        };

        let (v_init, v_final, t_final, a_read_write, v_read, v_write, t_read_polys, t_write): (
            DensePolynomial<F>,
            DensePolynomial<F>,
            DensePolynomial<F>,
            [DensePolynomial<F>; MEMORY_OPS_PER_INSTRUCTION],
            [DensePolynomial<F>; MEMORY_OPS_PER_INSTRUCTION],
            [DensePolynomial<F>; MEMORY_OPS_PER_INSTRUCTION],
            [DensePolynomial<F>; MEMORY_OPS_PER_INSTRUCTION],
            [DensePolynomial<F>; MEMORY_OPS_PER_INSTRUCTION],
        ) = common::par_join_8!(
            || DensePolynomial::from_u64(&v_init),
            || DensePolynomial::from_u64(&v_final),
            || DensePolynomial::from_u64(&t_final),
            || map_to_polys(&a_read_write),
            || map_to_polys(&v_read),
            || map_to_polys(&v_write),
            || map_to_polys(&t_read),
            || map_to_polys(&t_write)
        );

        (
            Self {
                _group: PhantomData,
                memory_size,
                v_init,
                a_read_write,
                v_read,
                v_write,
                v_final,
                t_read: t_read_polys,
                t_write,
                t_final,
            },
            t_read,
        )
    }

    pub fn get_polys_r1cs(&self) -> (Vec<F>, Vec<F>, Vec<F>) {
        let par_flatten = |polys: &[DensePolynomial<F>]| -> Vec<F> {
            polys
                .par_iter()
                .flat_map(|poly| poly.evals_ref())
                .cloned()
                .collect::<Vec<F>>()
        };
        let (a_polys, (v_read_polys, v_write_polys)): (Vec<F>, (Vec<F>, Vec<F>)) = rayon::join(
            || par_flatten(&self.a_read_write),
            || rayon::join(|| par_flatten(&self.v_read), || par_flatten(&self.v_write)),
        );
        (a_polys, v_read_polys, v_write_polys)
    }

    /// Computes the maximum number of group generators needed to commit to read-write
    /// memory polynomials using Hyrax, given the maximum memory address and maximum trace length.
    pub fn num_generators(max_memory_address: usize, max_trace_length: usize) -> usize {
        let max_memory_address = max_memory_address.next_power_of_two();
        let max_trace_length = max_trace_length.next_power_of_two();

        // { rs1, rs2, rd, ram_byte_1, ram_byte_2, ram_byte_3, ram_byte_4 }
        let t_read_write_num_vars = (max_trace_length * MEMORY_OPS_PER_INSTRUCTION)
            .next_power_of_two()
            .log_2();
        // v_final, t_final
        let init_final_num_vars = (max_memory_address * 2).next_power_of_two().log_2();
        let num_read_write_generators = std::cmp::max(
            matrix_dimensions(max_trace_length.log_2(), NUM_R1CS_POLYS).1,
            matrix_dimensions(t_read_write_num_vars, 1).1,
        );
        let num_init_final_generators = matrix_dimensions(init_final_num_vars, 1).1;

        std::cmp::max(num_read_write_generators, num_init_final_generators)
    }
}

pub struct BatchedMemoryPolynomials<F: PrimeField> {
    /// Contains t_read and t_write
    pub(crate) batched_t_read_write: DensePolynomial<F>,
}

#[derive(CanonicalSerialize, CanonicalDeserialize)]
pub struct MemoryCommitment<G: CurveGroup> {
    /// Generators for a_read_write, v_read, v_write
    pub read_write_generators: HyraxGenerators<NUM_R1CS_POLYS, G>,
    pub a_v_read_write_commitments: Vec<HyraxCommitment<NUM_R1CS_POLYS, G>>,

    /// Commitments for t_read, t_write
    pub t_read_write_commitments: ConcatenatedPolynomialCommitment<G>,

    /// Commitments for v_final, t_final
    pub final_generators: HyraxGenerators<1, G>,
    pub v_final_commitment: HyraxCommitment<1, G>,
    pub t_final_commitment: HyraxCommitment<1, G>,
}

impl<F, G> BatchablePolynomials<G> for ReadWriteMemory<F, G>
where
    F: PrimeField,
    G: CurveGroup<ScalarField = F>,
{
    type BatchedPolynomials = BatchedMemoryPolynomials<F>;
    type Commitment = MemoryCommitment<G>;

    #[tracing::instrument(skip_all, name = "ReadWriteMemory::batch")]
    fn batch(&self) -> Self::BatchedPolynomials {
        let batched_t_read_write =
            DensePolynomial::merge(self.t_read.iter().chain(self.t_write.iter()));

        Self::BatchedPolynomials {
            batched_t_read_write,
        }
    }

    #[tracing::instrument(skip_all, name = "ReadWriteMemory::commit")]
    fn commit(
        &self,
        batched_polys: &Self::BatchedPolynomials,
        pedersen_generators: &PedersenGenerators<G>,
    ) -> Self::Commitment {
        let read_write_num_vars = self.a_read_write[0].get_num_vars();
        let read_write_generators = HyraxGenerators::new(read_write_num_vars, pedersen_generators);
        let a_v_read_write_polys: Vec<&DensePolynomial<F>> = self
            .a_read_write
            .iter()
            .chain(self.v_read.iter())
            .chain(self.v_write.iter())
            .collect();
        let a_v_read_write_commitments = HyraxCommitment::batch_commit_polys(
            a_v_read_write_polys,
            read_write_num_vars,
            &read_write_generators,
        );

        let t_read_write_commitments = batched_polys
            .batched_t_read_write
            .combined_commit(pedersen_generators);

        let final_generators =
            HyraxGenerators::new(self.t_final.get_num_vars(), pedersen_generators);
        let (v_final_commitment, t_final_commitment) = rayon::join(
            || HyraxCommitment::commit(&self.v_final, &final_generators),
            || HyraxCommitment::commit(&self.t_final, &final_generators),
        );

        Self::Commitment {
            read_write_generators,
            a_v_read_write_commitments,
            t_read_write_commitments,
            final_generators,
            v_final_commitment,
            t_final_commitment,
        }
    }
}

#[derive(CanonicalSerialize, CanonicalDeserialize)]
pub struct MemoryReadWriteOpenings<F, G>
where
    F: PrimeField,
    G: CurveGroup<ScalarField = F>,
{
    /// Evaluation of the a_read_write polynomial at the opening point.
    pub a_read_write_opening: [F; MEMORY_OPS_PER_INSTRUCTION],
    /// Evaluation of the v_read polynomial at the opening point.
    pub v_read_opening: [F; MEMORY_OPS_PER_INSTRUCTION],
    /// Evaluation of the v_write polynomial at the opening point.
    pub v_write_opening: [F; MEMORY_OPS_PER_INSTRUCTION],
    /// Evaluation of the t_read polynomial at the opening point.
    pub t_read_opening: [F; MEMORY_OPS_PER_INSTRUCTION],
    /// Evaluation of the t_write polynomial at the opening point.
    pub t_write_opening: [F; MEMORY_OPS_PER_INSTRUCTION],
}

#[derive(CanonicalSerialize, CanonicalDeserialize)]
pub struct MemoryReadWriteOpeningProof<G: CurveGroup> {
    a_v_opening_proof: BatchedHyraxOpeningProof<NUM_R1CS_POLYS, G>,
    t_opening_proof: ConcatenatedPolynomialOpeningProof<G>,
}

impl<F, G> StructuredOpeningProof<F, G, ReadWriteMemory<F, G>> for MemoryReadWriteOpenings<F, G>
where
    F: PrimeField,
    G: CurveGroup<ScalarField = F>,
{
    type Proof = MemoryReadWriteOpeningProof<G>;

    #[tracing::instrument(skip_all, name = "MemoryReadWriteOpenings::open")]
    fn open(polynomials: &ReadWriteMemory<F, G>, opening_point: &Vec<F>) -> Self {
        let chis = EqPolynomial::new(opening_point.to_vec()).evals();
        let mut openings = polynomials
            .a_read_write
            .par_iter()
            .chain(polynomials.v_read.par_iter())
            .chain(polynomials.v_write.par_iter())
            .chain(polynomials.t_read.par_iter())
            .chain(polynomials.t_write.par_iter())
            .map(|poly| poly.evaluate_at_chi(&chis))
            .collect::<Vec<F>>()
            .into_iter();

        let a_read_write_opening: [F; MEMORY_OPS_PER_INSTRUCTION] = openings.next_chunk().unwrap();
        let v_read_opening = openings.next_chunk().unwrap();
        let v_write_opening = openings.next_chunk().unwrap();
        let t_read_opening = openings.next_chunk().unwrap();
        let t_write_opening = openings.next_chunk().unwrap();

        Self {
            a_read_write_opening,
            v_read_opening,
            v_write_opening,
            t_read_opening,
            t_write_opening,
        }
    }

    #[tracing::instrument(skip_all, name = "MemoryReadWriteOpenings::prove_openings")]
    fn prove_openings(
        polynomials: &ReadWriteMemory<F, G>,
        batched_polynomials: &BatchedMemoryPolynomials<F>,
        opening_point: &Vec<F>,
        openings: &Self,
        transcript: &mut Transcript,
    ) -> Self::Proof {
        let a_v_polys = polynomials
            .a_read_write
            .iter()
            .chain(polynomials.v_read.iter())
            .chain(polynomials.v_write.iter())
            .collect::<Vec<_>>();
        let a_v_openings = openings
            .a_read_write_opening
            .into_iter()
            .chain(openings.v_read_opening.into_iter())
            .chain(openings.v_write_opening.into_iter())
            .collect::<Vec<_>>();
        let a_v_opening_proof =
            BatchedHyraxOpeningProof::prove(&a_v_polys, &opening_point, &a_v_openings, transcript);

        let t_opening_proof = ConcatenatedPolynomialOpeningProof::prove(
            &batched_polynomials.batched_t_read_write,
            &opening_point,
            &openings
                .t_read_opening
                .into_iter()
                .chain(openings.t_write_opening.into_iter())
                .collect::<Vec<_>>(),
            transcript,
        );

        MemoryReadWriteOpeningProof {
            a_v_opening_proof,
            t_opening_proof,
        }
    }

    fn verify_openings(
        &self,
        opening_proof: &Self::Proof,
        commitment: &MemoryCommitment<G>,
        opening_point: &Vec<F>,
        transcript: &mut Transcript,
    ) -> Result<(), ProofVerifyError> {
        let a_v_openings = self
            .a_read_write_opening
            .into_iter()
            .chain(self.v_read_opening.into_iter())
            .chain(self.v_write_opening.into_iter())
            .collect::<Vec<_>>();
        opening_proof.a_v_opening_proof.verify(
            &commitment.read_write_generators,
            opening_point,
            &a_v_openings,
            &commitment
                .a_v_read_write_commitments
                .iter()
                .collect::<Vec<_>>(),
            transcript,
        )?;

        opening_proof.t_opening_proof.verify(
            opening_point,
            &self
                .t_read_opening
                .into_iter()
                .chain(self.t_write_opening.into_iter())
                .collect::<Vec<_>>(),
            &commitment.t_read_write_commitments,
            transcript,
        )
    }
}

#[derive(CanonicalSerialize, CanonicalDeserialize)]
pub struct MemoryInitFinalOpenings<F>
where
    F: PrimeField,
{
    /// Evaluation of the a_init_final polynomial at the opening point. Computed by the verifier in `compute_verifier_openings`.
    a_init_final: Option<F>,
    /// Evaluation of the v_init polynomial at the opening point. Computed by the verifier in `compute_verifier_openings`.
    v_init: Option<F>,
    /// Evaluation of the v_final polynomial at the opening point.
    v_final: F,
    /// Evaluation of the t_final polynomial at the opening point.
    t_final: F,
}

pub struct MemoryInitFinalOpeningProof<F, G>
where
    F: PrimeField,
    G: CurveGroup<ScalarField = F>,
{
    v_t_opening_proof: BatchedHyraxOpeningProof<1, G>,
}

impl<F, G> StructuredOpeningProof<F, G, ReadWriteMemory<F, G>> for MemoryInitFinalOpenings<F>
where
    F: PrimeField,
    G: CurveGroup<ScalarField = F>,
{
    type Proof = MemoryInitFinalOpeningProof<F, G>;
    type Preprocessing = ReadWriteMemoryPreprocessing;

    #[tracing::instrument(skip_all, name = "MemoryInitFinalOpenings::open")]
    fn open(polynomials: &ReadWriteMemory<F, G>, opening_point: &Vec<F>) -> Self {
        let chis = EqPolynomial::new(opening_point.to_vec()).evals();
        let (v_final, t_final) = rayon::join(
            || polynomials.v_final.evaluate_at_chi(&chis),
            || polynomials.t_final.evaluate_at_chi(&chis),
        );

        Self {
            a_init_final: None,
            v_init: None,
            v_final,
            t_final,
        }
    }

    #[tracing::instrument(skip_all, name = "MemoryInitFinalOpenings::prove_openings")]
    fn prove_openings(
        polynomials: &ReadWriteMemory<F, G>,
        _: &BatchedMemoryPolynomials<F>,
        opening_point: &Vec<F>,
        openings: &Self,
        transcript: &mut Transcript,
    ) -> Self::Proof {
        let v_t_opening_proof = BatchedHyraxOpeningProof::prove(
            &[&polynomials.v_final, &polynomials.t_final],
            &opening_point,
            &[openings.v_final, openings.t_final],
            transcript,
        );

        Self::Proof { v_t_opening_proof }
    }

    fn compute_verifier_openings(
        &mut self,
        preprocessing: &Self::Preprocessing,
        opening_point: &Vec<F>,
    ) {
        self.a_init_final =
            Some(IdentityPolynomial::new(opening_point.len()).evaluate(opening_point));

        // TODO(moodlezoup): Compute opening without instantiating v_init polynomial itself
        let memory_size = opening_point.len().pow2();
        let mut v_init: Vec<u64> = vec![0; memory_size];
        // Copy bytecode
        let mut v_init_index = memory_address_to_witness_index(preprocessing.min_bytecode_address);
        for byte in preprocessing.bytecode_bytes.iter() {
            v_init[v_init_index] = *byte as u64;
            v_init_index += 1;
        }
        // Copy input bytes
        v_init_index = memory_address_to_witness_index(INPUT_START_ADDRESS);
        for byte in preprocessing.program_io.as_ref().unwrap().inputs.iter() {
            v_init[v_init_index] = *byte as u64;
            v_init_index += 1;
        }

        self.v_init = Some(DensePolynomial::from_u64(&v_init).evaluate(opening_point));
    }

    fn verify_openings(
        &self,
        opening_proof: &Self::Proof,
        commitment: &MemoryCommitment<G>,
        opening_point: &Vec<F>,
        transcript: &mut Transcript,
    ) -> Result<(), ProofVerifyError> {
        opening_proof.v_t_opening_proof.verify(
            &commitment.final_generators,
            opening_point,
            &vec![self.v_final, self.t_final],
            &[
                &commitment.v_final_commitment,
                &commitment.t_final_commitment,
            ],
            transcript,
        )?;

        Ok(())
    }
}

impl<F, G> MemoryCheckingProver<F, G, ReadWriteMemory<F, G>> for ReadWriteMemoryProof<F, G>
where
    F: PrimeField,
    G: CurveGroup<ScalarField = F>,
{
    type Preprocessing = ReadWriteMemoryPreprocessing;
    type ReadWriteOpenings = MemoryReadWriteOpenings<F, G>;
    type InitFinalOpenings = MemoryInitFinalOpenings<F>;

    // (a, v, t)
    type MemoryTuple = (F, F, F);

    fn fingerprint(inputs: &(F, F, F), gamma: &F, tau: &F) -> F {
        let (a, v, t) = *inputs;
        t * gamma.square() + v * *gamma + a - tau
    }

    #[tracing::instrument(skip_all, name = "ReadWriteMemory::compute_leaves")]
    fn compute_leaves(
        _: &Self::Preprocessing,
        polynomials: &ReadWriteMemory<F, G>,
        gamma: &F,
        tau: &F,
    ) -> (Vec<DensePolynomial<F>>, Vec<DensePolynomial<F>>) {
        let gamma_squared = gamma.square();
        let num_ops = polynomials.a_read_write[0].len();

        let read_write_leaves = (0..MEMORY_OPS_PER_INSTRUCTION)
            .into_par_iter()
            .flat_map(|i| {
                let read_fingerprints = (0..num_ops)
                    .into_par_iter()
                    .map(|j| {
                        polynomials.t_read[i][j] * gamma_squared
                            + mul_0_optimized(&polynomials.v_read[i][j], gamma)
                            + polynomials.a_read_write[i][j]
                            - *tau
                    })
                    .collect();
                let write_fingerprints = (0..num_ops)
                    .into_par_iter()
                    .map(|j| {
                        polynomials.t_write[i][j] * gamma_squared
                            + mul_0_optimized(&polynomials.v_write[i][j], gamma)
                            + polynomials.a_read_write[i][j]
                            - *tau
                    })
                    .collect();
                [
                    DensePolynomial::new(read_fingerprints),
                    DensePolynomial::new(write_fingerprints),
                ]
            })
            .collect();

        let init_fingerprints = (0..polynomials.memory_size)
            .into_par_iter()
            .map(|i| /* 0 * gamma^2 + */ mul_0_optimized(&polynomials.v_init[i], gamma) + F::from_u64(i as u64).unwrap() - *tau)
            .collect();
        let final_fingerprints = (0..polynomials.memory_size)
            .into_par_iter()
            .map(|i| {
                mul_0_optimized(&polynomials.t_final[i], &gamma_squared)
                    + mul_0_optimized(&polynomials.v_final[i], gamma)
                    + F::from_u64(i as u64).unwrap()
                    - *tau
            })
            .collect();

        (
            read_write_leaves,
            vec![
                DensePolynomial::new(init_fingerprints),
                DensePolynomial::new(final_fingerprints),
            ],
        )
    }

    fn uninterleave_hashes(
        _preprocessing: &Self::Preprocessing,
        read_write_hashes: Vec<F>,
        init_final_hashes: Vec<F>,
    ) -> MultisetHashes<F> {
        assert_eq!(read_write_hashes.len(), 2 * MEMORY_OPS_PER_INSTRUCTION);
        let mut read_hashes = Vec::with_capacity(MEMORY_OPS_PER_INSTRUCTION);
        let mut write_hashes = Vec::with_capacity(MEMORY_OPS_PER_INSTRUCTION);
        for i in 0..MEMORY_OPS_PER_INSTRUCTION {
            read_hashes.push(read_write_hashes[2 * i]);
            write_hashes.push(read_write_hashes[2 * i + 1]);
        }

        assert_eq!(init_final_hashes.len(), 2);
        let init_hash = init_final_hashes[0];
        let final_hash = init_final_hashes[1];

        MultisetHashes {
            read_hashes,
            write_hashes,
            init_hashes: vec![init_hash],
            final_hashes: vec![final_hash],
        }
    }

    fn check_multiset_equality(
        _preprocessing: &Self::Preprocessing,
        multiset_hashes: &MultisetHashes<F>,
    ) {
        assert_eq!(
            multiset_hashes.read_hashes.len(),
            MEMORY_OPS_PER_INSTRUCTION
        );
        assert_eq!(
            multiset_hashes.write_hashes.len(),
            MEMORY_OPS_PER_INSTRUCTION
        );
        assert_eq!(multiset_hashes.init_hashes.len(), 1);
        assert_eq!(multiset_hashes.final_hashes.len(), 1);

        let read_hash: F = multiset_hashes.read_hashes.iter().product();
        let write_hash: F = multiset_hashes.write_hashes.iter().product();
        let init_hash = multiset_hashes.init_hashes[0];
        let final_hash = multiset_hashes.final_hashes[0];

        assert_eq!(
            init_hash * write_hash,
            final_hash * read_hash,
            "Multiset hashes don't match"
        );
    }

    fn protocol_name() -> &'static [u8] {
        b"Registers/RAM memory checking"
    }
}

impl<F, G> MemoryCheckingVerifier<F, G, ReadWriteMemory<F, G>> for ReadWriteMemoryProof<F, G>
where
    F: PrimeField,
    G: CurveGroup<ScalarField = F>,
{
    fn read_tuples(
        &_: &Self::Preprocessing,
        openings: &Self::ReadWriteOpenings,
    ) -> Vec<Self::MemoryTuple> {
        (0..MEMORY_OPS_PER_INSTRUCTION)
            .map(|i| {
                (
                    openings.a_read_write_opening[i],
                    openings.v_read_opening[i],
                    openings.t_read_opening[i],
                )
            })
            .collect()
    }
    fn write_tuples(
        &_: &Self::Preprocessing,
        openings: &Self::ReadWriteOpenings,
    ) -> Vec<Self::MemoryTuple> {
        (0..MEMORY_OPS_PER_INSTRUCTION)
            .map(|i| {
                (
                    openings.a_read_write_opening[i],
                    openings.v_write_opening[i],
                    openings.t_write_opening[i],
                )
            })
            .collect()
    }
    fn init_tuples(
        &_: &Self::Preprocessing,
        openings: &Self::InitFinalOpenings,
    ) -> Vec<Self::MemoryTuple> {
        vec![(
            openings.a_init_final.unwrap(),
            openings.v_init.unwrap(),
            F::zero(),
        )]
    }
    fn final_tuples(
        &_: &Self::Preprocessing,
        openings: &Self::InitFinalOpenings,
    ) -> Vec<Self::MemoryTuple> {
        vec![(
            openings.a_init_final.unwrap(),
            openings.v_final,
            openings.t_final,
        )]
    }
}

pub struct OutputSumcheckProof<F, G>
where
    F: PrimeField,
    G: CurveGroup<ScalarField = F>,
{
    num_rounds: usize,
    /// Sumcheck proof that v_final is equal to the program outputs at the relevant indices.
    sumcheck_proof: SumcheckInstanceProof<F>,
    /// Opening of v_final at the random point chosen over the course of sumcheck
    opening: F,
    /// Hyrax opening proof of the v_final opening
    opening_proof: HyraxOpeningProof<1, G>,
}

impl<F, G> OutputSumcheckProof<F, G>
where
    F: PrimeField,
    G: CurveGroup<ScalarField = F>,
{
    fn prove_outputs(
        polynomials: &ReadWriteMemory<F, G>,
        program_io: &JoltDevice,
        transcript: &mut Transcript,
    ) -> Self {
        let num_rounds = polynomials.memory_size.log_2();
        let r_eq = <Transcript as ProofTranscript<G>>::challenge_vector(
            transcript,
            b"output_sumcheck",
            num_rounds,
        );
        let eq: DensePolynomial<F> = DensePolynomial::new(EqPolynomial::new(r_eq.to_vec()).evals());

        let io_witness_range: Vec<_> = (0..polynomials.memory_size as u64)
            .into_iter()
            .map(|i| {
                if i >= INPUT_START_ADDRESS && i < RAM_WITNESS_OFFSET {
                    F::one()
                } else {
                    F::zero()
                }
            })
            .collect();

        let mut v_io: Vec<u64> = vec![0; polynomials.memory_size];
        // Copy input bytes
        let mut input_index = memory_address_to_witness_index(INPUT_START_ADDRESS);
        for byte in program_io.inputs.iter() {
            v_io[input_index] = *byte as u64;
            input_index += 1;
        }
        // Copy output bytes
        let mut output_index = memory_address_to_witness_index(OUTPUT_START_ADDRESS);
        for byte in program_io.outputs.iter() {
            v_io[output_index] = *byte as u64;
            output_index += 1;
        }
        // Copy panic bit
        v_io[memory_address_to_witness_index(PANIC_ADDRESS)] = program_io.panic as u64;

        let mut sumcheck_polys = vec![
            eq,
            DensePolynomial::new(io_witness_range),
            polynomials.v_final.clone(),
            DensePolynomial::from_u64(&v_io),
        ];

        // eq * io_witness_range * (v_final - v_io)
        let output_check_fn = |vals: &[F]| -> F { vals[0] * vals[1] * (vals[2] - vals[3]) };

        let (sumcheck_proof, r_sumcheck, sumcheck_openings) =
            SumcheckInstanceProof::<F>::prove_arbitrary::<_, G, Transcript>(
                &F::zero(),
                num_rounds,
                &mut sumcheck_polys,
                output_check_fn,
                3,
                transcript,
            );

        let sumcheck_opening_proof =
            HyraxOpeningProof::prove(&polynomials.v_final, &r_sumcheck, transcript);

        Self {
            num_rounds,
            sumcheck_proof,
            opening: sumcheck_openings[2], // only need v_final; verifier computes the rest on its own
            opening_proof: sumcheck_opening_proof,
        }
    }

    fn verify(
        proof: &Self,
        preprocessing: &mut ReadWriteMemoryPreprocessing,
        commitment: &MemoryCommitment<G>,
        transcript: &mut Transcript,
    ) -> Result<(), ProofVerifyError> {
        let r_eq = <Transcript as ProofTranscript<G>>::challenge_vector(
            transcript,
            b"output_sumcheck",
            proof.num_rounds,
        );

        let (sumcheck_claim, r_sumcheck) = proof.sumcheck_proof.verify::<G, Transcript>(
            F::zero(),
            proof.num_rounds,
            3,
            transcript,
        )?;

        let eq_eval = EqPolynomial::new(r_eq.to_vec()).evaluate(&r_sumcheck);

        // TODO(moodlezoup): Compute openings without instantiating io_witness_range polynomial itself
        let memory_size = proof.num_rounds.pow2();
        let io_witness_range: Vec<_> = (0..memory_size as u64)
            .into_iter()
            .map(|i| {
                if i >= INPUT_START_ADDRESS && i < RAM_WITNESS_OFFSET {
                    F::one()
                } else {
                    F::zero()
                }
            })
            .collect();
        let io_witness_range_eval = DensePolynomial::new(io_witness_range).evaluate(&r_sumcheck);

        // TODO(moodlezoup): Compute openings without instantiating v_io polynomial itself
        let mut v_io: Vec<u64> = vec![0; memory_size];
        // Copy input bytes
        let mut input_index = memory_address_to_witness_index(INPUT_START_ADDRESS);
        for byte in preprocessing.program_io.as_ref().unwrap().inputs.iter() {
            v_io[input_index] = *byte as u64;
            input_index += 1;
        }
        // Copy output bytes
        let mut output_index = memory_address_to_witness_index(OUTPUT_START_ADDRESS);
        for byte in preprocessing.program_io.as_ref().unwrap().outputs.iter() {
            v_io[output_index] = *byte as u64;
            output_index += 1;
        }
        // Copy panic bit
        v_io[memory_address_to_witness_index(PANIC_ADDRESS)] =
            preprocessing.program_io.as_ref().unwrap().panic as u64;
        let v_io_eval = DensePolynomial::from_u64(&v_io).evaluate(&r_sumcheck);

        assert_eq!(
            eq_eval * io_witness_range_eval * (proof.opening - v_io_eval),
            sumcheck_claim,
            "Output sumcheck check failed."
        );

        proof.opening_proof.verify(
            &commitment.final_generators,
            transcript,
            &r_sumcheck,
            &proof.opening,
            &commitment.v_final_commitment,
        )
    }
}

pub struct ReadWriteMemoryProof<F, G>
where
    F: PrimeField,
    G: CurveGroup<ScalarField = F>,
{
    pub memory_checking_proof: MemoryCheckingProof<
        G,
        ReadWriteMemory<F, G>,
        MemoryReadWriteOpenings<F, G>,
        MemoryInitFinalOpenings<F>,
    >,
    pub timestamp_validity_proof: TimestampValidityProof<F, G>,
    pub output_proof: OutputSumcheckProof<F, G>,
}

impl<F, G> ReadWriteMemoryProof<F, G>
where
    F: PrimeField,
    G: CurveGroup<ScalarField = F>,
{
    #[tracing::instrument(skip_all, name = "ReadWriteMemoryProof::prove")]
    pub fn prove(
        preprocessing: &ReadWriteMemoryPreprocessing,
        polynomials: &ReadWriteMemory<F, G>,
        batched_polynomials: &BatchedMemoryPolynomials<F>,
        read_timestamps: [Vec<u64>; MEMORY_OPS_PER_INSTRUCTION],
        program_io: &JoltDevice,
        generators: &PedersenGenerators<G>,
        transcript: &mut Transcript,
    ) -> Self {
        let memory_checking_proof = ReadWriteMemoryProof::prove_memory_checking(
            preprocessing,
            polynomials,
            batched_polynomials,
            transcript,
        );

        let output_proof = OutputSumcheckProof::prove_outputs(polynomials, program_io, transcript);

        let timestamp_validity_proof = TimestampValidityProof::prove(
            read_timestamps,
            polynomials,
            batched_polynomials,
            &generators,
            transcript,
        );

        Self {
            memory_checking_proof,
            output_proof,
            timestamp_validity_proof,
        }
    }

    pub fn verify(
        mut self,
        preprocessing: &mut ReadWriteMemoryPreprocessing,
        commitment: &MemoryCommitment<G>,
        transcript: &mut Transcript,
    ) -> Result<(), ProofVerifyError> {
        ReadWriteMemoryProof::verify_memory_checking(
            preprocessing,
            self.memory_checking_proof,
            commitment,
            transcript,
        )?;
        OutputSumcheckProof::verify(&self.output_proof, preprocessing, commitment, transcript)?;
        TimestampValidityProof::verify(&mut self.timestamp_validity_proof, commitment, transcript)
    }
}

#[cfg(test)]
mod tests {
    use super::*;
    use ark_bn254::{Fr, G1Projective};
    use rand_core::SeedableRng;

    #[test]
    fn e2e_memchecking() {
        const MEMORY_SIZE: usize = 1 << 16;
        const NUM_OPS: usize = 1 << 8;
        const BYTECODE_SIZE: usize = 1 << 8;

        let mut rng = rand::rngs::StdRng::seed_from_u64(1234567890);
        let bytecode = (0..BYTECODE_SIZE)
            .map(|i| ELFInstruction::random(i, &mut rng))
            .collect();
        let memory_trace = random_memory_trace(&bytecode, MEMORY_SIZE, NUM_OPS, &mut rng);

        let mut transcript = Transcript::new(b"test_transcript");

        let mut preprocessing = ReadWriteMemoryPreprocessing::preprocess(&bytecode);
        let (rw_memory, _): (ReadWriteMemory<Fr, G1Projective>, _) = ReadWriteMemory::new(
            &JoltDevice::new(),
            &preprocessing,
            memory_trace,
            &mut transcript,
        );
        let batched_polys = rw_memory.batch();
        let generators = PedersenGenerators::new(1 << 10, b"test");
        let commitments = rw_memory.commit(&batched_polys, &generators);

        let proof = ReadWriteMemoryProof::prove_memory_checking(
            &preprocessing,
            &rw_memory,
            &batched_polys,
            &mut transcript,
        );

        let mut transcript = Transcript::new(b"test_transcript");
        preprocessing.program_io = Some(JoltDevice::new());
        ReadWriteMemoryProof::verify_memory_checking(
            &preprocessing,
            proof,
            &commitments,
            &mut transcript,
        )
        .expect("proof should verify");
    }
}<|MERGE_RESOLUTION|>--- conflicted
+++ resolved
@@ -126,25 +126,6 @@
     memory_trace
 }
 
-<<<<<<< HEAD
-#[derive(CanonicalSerialize, CanonicalDeserialize)]
-pub struct ReadWriteMemoryProof<F, G>
-where
-    F: PrimeField,
-    G: CurveGroup<ScalarField = F>,
-{
-    pub program_io: JoltDevice,
-    pub memory_checking_proof: MemoryCheckingProof<
-        G,
-        ReadWriteMemory<F, G>,
-        MemoryReadWriteOpenings<F, G>,
-        MemoryInitFinalOpenings<F>,
-    >,
-    pub timestamp_validity_proof: TimestampValidityProof<F, G>,
-}
-
-=======
->>>>>>> db59fc43
 #[derive(Clone)]
 pub struct ReadWriteMemoryPreprocessing {
     min_bytecode_address: u64,
@@ -684,6 +665,7 @@
     t_final: F,
 }
 
+#[derive(CanonicalSerialize, CanonicalDeserialize)]
 pub struct MemoryInitFinalOpeningProof<F, G>
 where
     F: PrimeField,
@@ -973,6 +955,7 @@
     }
 }
 
+#[derive(CanonicalSerialize, CanonicalDeserialize)]
 pub struct OutputSumcheckProof<F, G>
 where
     F: PrimeField,
@@ -1133,6 +1116,7 @@
     }
 }
 
+#[derive(CanonicalSerialize, CanonicalDeserialize)]
 pub struct ReadWriteMemoryProof<F, G>
 where
     F: PrimeField,
